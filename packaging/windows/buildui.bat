--- conflicted
+++ resolved
@@ -13,10 +13,7 @@
   EXIT /B 1
 )
 
-yarn run package -- --arch ia32 --platform win32 --appVersion %KEYBASE_VERSION% --icon %GOPATH%\src\github.com\keybase\client\media\icons\Keybase.ico
-<<<<<<< HEAD
-:: yarn run package -- --arch x64 --platform win32 --appVersion %KEYBASE_VERSION% --icon %GOPATH%\src\github.com\keybase\client\media\icons\Keybase.ico    
+:: yarn run package -- --arch ia32 --platform win32 --appVersion %KEYBASE_VERSION% --icon %GOPATH%\src\github.com\keybase\client\media\icons\Keybase.ico
+yarn run package -- --arch x64 --platform win32 --appVersion %KEYBASE_VERSION% --icon %GOPATH%\src\github.com\keybase\client\media\icons\Keybase.ico    
 
-=======
->>>>>>> 62761b5e
 popd