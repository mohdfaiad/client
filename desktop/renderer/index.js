--- conflicted
+++ resolved
@@ -16,13 +16,10 @@
 import {ipcRenderer} from 'electron'
 import RemoteManager from '../../react-native/react/native/remote-manager'
 import {ipcMain} from 'remote'
-<<<<<<< HEAD
 import consoleHack from '../app/console-hack'
+import net from 'net'
 
 consoleHack()
-=======
-import net from 'net'
->>>>>>> cec72080
 
 let DevTools = null
 let DebugPanel = null
