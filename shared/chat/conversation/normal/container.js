--- conflicted
+++ resolved
@@ -10,12 +10,8 @@
 const mapStateToProps = (state: TypedState, {conversationIDKey}) => {
   const showLoader = !!state.chat2.loadingMap.get(`loadingThread:${conversationIDKey}`)
   const meta = Constants.getMeta(state, conversationIDKey)
-<<<<<<< HEAD
-  return {conversationIDKey: conversationIDKey, showLoader, threadLoadedOffline: meta.offline}
-=======
   const infoPanelOpen = Constants.isInfoPanelOpen(state)
   return {conversationIDKey, infoPanelOpen, showLoader, threadLoadedOffline: meta.offline}
->>>>>>> 8c26536d
 }
 
 const mapDispatchToProps = (dispatch: Dispatch) => ({
