// @flow
import * as Types from '../../../../../constants/types/chat2'
import * as KBFSGen from '../../../../../actions/kbfs-gen'
import * as Chat2Gen from '../../../../../actions/chat2-gen'
import {connect, type TypedState, type Dispatch, isMobile} from '../../../../../util/container'
import {globalColors} from '../../../../../styles'
import ImageAttachment from '.'
import {imgMaxWidth} from './image-render'

type OwnProps = {
  message: Types.MessageAttachment,
  toggleMessageMenu: () => void,
}

const mapStateToProps = (state: TypedState) => ({})

const mapDispatchToProps = (dispatch: Dispatch) => ({
  _onClick: (message: Types.MessageAttachment) => {
    dispatch(
      Chat2Gen.createAttachmentPreviewSelect({
        message,
      })
    )
  },
  _onShowInFinder: (message: Types.MessageAttachment) => {
    message.downloadPath && dispatch(KBFSGen.createOpenInFileUI({path: message.downloadPath}))
  },
})

const mergeProps = (stateProps, dispatchProps, ownProps: OwnProps) => {
  const {message} = ownProps
  // On mobile we use this icon to indicate we have the file stored locally, and it can be viewed. This is a
  // similar meaning to desktop.
  const arrowColor = !isMobile
    ? message.downloadPath
      ? globalColors.green
      : message.transferState === 'downloading'
        ? globalColors.blue
        : ''
    : ''
  const progressLabel =
    message.transferState === 'downloading'
      ? 'Downloading'
      : message.transferState === 'uploading'
        ? 'Uploading'
        : message.transferState === 'remoteUploading'
          ? 'waiting...'
          : null
<<<<<<< HEAD
  const buttonType = message.showPlayButton ? (isMobile ? 'play' : 'film') : null
  const hasProgress = !!message.transferState && message.transferState !== 'remoteUploading'

=======
  const buttonType = message.showPlayButton ? 'play' : null
  const hasProgress = message.transferState && message.transferState !== 'remoteUploading'
>>>>>>> 70ae5768
  return {
    arrowColor,
    height: message.previewHeight,
    message,
    onClick: () => dispatchProps._onClick(message),
    onShowInFinder:
      !isMobile && message.downloadPath
        ? (e: SyntheticEvent<any>) => {
            e.preventDefault()
            e.stopPropagation()
            dispatchProps._onShowInFinder(message)
          }
        : null,
    path: message.previewURL,
    fullPath: message.fileURL,
    progress: message.transferProgress,
    progressLabel,
    showButton: buttonType,
    videoDuration: message.videoDuration || '',
    inlineVideoPlayable: !isMobile,
    title: message.title || message.fileName,
    toggleMessageMenu: ownProps.toggleMessageMenu,
    width: Math.min(message.previewWidth, imgMaxWidth()),
    hasProgress,
  }
}

export default connect(mapStateToProps, mapDispatchToProps, mergeProps)(ImageAttachment)<|MERGE_RESOLUTION|>--- conflicted
+++ resolved
@@ -46,14 +46,9 @@
         : message.transferState === 'remoteUploading'
           ? 'waiting...'
           : null
-<<<<<<< HEAD
-  const buttonType = message.showPlayButton ? (isMobile ? 'play' : 'film') : null
+  const buttonType = message.showPlayButton ? 'play' : null
   const hasProgress = !!message.transferState && message.transferState !== 'remoteUploading'
 
-=======
-  const buttonType = message.showPlayButton ? 'play' : null
-  const hasProgress = message.transferState && message.transferState !== 'remoteUploading'
->>>>>>> 70ae5768
   return {
     arrowColor,
     height: message.previewHeight,
