--- conflicted
+++ resolved
@@ -2,11 +2,7 @@
 /* eslint-env browser */
 import {showImagePicker} from 'react-native-image-picker'
 import React, {Component} from 'react'
-<<<<<<< HEAD
-import {Box, Box2, Icon, Input, Text} from '../../../../common-adapters'
-=======
 import {Box, Box2, Icon, Input, Text, iconCastPlatformStyles} from '../../../../common-adapters'
->>>>>>> d2219bf6
 import {globalMargins, globalStyles, globalColors, styleSheetCreate} from '../../../../styles'
 import {isIOS} from '../../../../constants/platform'
 import ConnectedMentionHud from '../user-mention-hud/mention-hud-container'
@@ -64,10 +60,6 @@
   }
 
   render = () => {
-<<<<<<< HEAD
-=======
-    const multilineOpts = {rowsMax: 3, rowsMin: 1}
-
     let hintText = 'Write a message'
     if (this.props.isExploding) {
       hintText = 'Write an exploding message'
@@ -77,7 +69,6 @@
       hintText = 'Creating conversation...'
     }
 
->>>>>>> d2219bf6
     return (
       <Box>
         {this.props.mentionPopupOpen && (
@@ -117,7 +108,7 @@
             autoCapitalize="sentences"
             autoFocus={false}
             hideUnderline={true}
-            hintText={this.props.isEditing ? 'Edit your message' : 'Write a message'}
+            hintText={hintText}
             multiline={true}
             onBlur={this.props.onBlur}
             onFocus={this.props.onFocus}
@@ -168,7 +159,7 @@
   </Box>
 )
 
-const Action = ({hasText, onSubmit, isEditing, openFilePicker, insertMentionMarker}) =>
+const Action = ({hasText, onSubmit, isEditing, pendingWaiting, openFilePicker, insertMentionMarker}) =>
   hasText ? (
     <Box style={styles.actionText}>
       <Text type="BodyBigLink" onClick={onSubmit}>
@@ -176,11 +167,6 @@
       </Text>
     </Box>
   ) : (
-<<<<<<< HEAD
-    <Box2 direction="horizontal" gap="tiny" gapEnd={true}>
-      <Icon onClick={insertMentionMarker} type="iconfont-mention" style={styles.actionButton} fontSize={21} />
-      <Icon onClick={openFilePicker} type="iconfont-camera" style={styles.actionButton} fontSize={21} />
-=======
     <Box2 direction="horizontal" gap="small" style={styles.actionIconsContainer}>
       <Icon
         onClick={pendingWaiting ? undefined : insertMentionMarker}
@@ -194,7 +180,6 @@
         style={iconCastPlatformStyles(styles.actionButton)}
         fontSize={21}
       />
->>>>>>> d2219bf6
     </Box2>
   )
 
