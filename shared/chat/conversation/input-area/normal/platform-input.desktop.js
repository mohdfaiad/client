// @flow
/* eslint-env browser */
import React, {Component} from 'react'
import * as Kb from '../../../../common-adapters'
import {
  collapseStyles,
  desktopStyles,
  glamorous,
  globalColors,
  globalMargins,
  globalStyles,
  platformStyles,
  styleSheetCreate,
} from '../../../../styles'
import {Picker} from 'emoji-mart'
import {backgroundImageFn} from '../../../../common-adapters/emoji'
import ConnectedMentionHud from '../user-mention-hud/mention-hud-container'
import ConnectedChannelMentionHud from '../channel-mention-hud/mention-hud-container'
import flags from '../../../../util/feature-flags'
import SetExplodingMessagePopup from '../../messages/set-explode-popup/container'
import type {PlatformInputProps} from './types'
import {formatDurationShort} from '../../../../util/timestamp'
<<<<<<< HEAD
import {IsTyping} from './shared'
=======
import WalletsIcon from './wallets-icon/container'
>>>>>>> 1e188482

const MentionCatcher = ({onClick}) => <Kb.Box onClick={onClick} style={styles.mentionCatcher} />

type State = {
  emojiPickerOpen: boolean,
  hasText: boolean,
}

class PlatformInput extends Component<PlatformInputProps & Kb.OverlayParentProps, State> {
  _input: ?Kb.Input
  _fileInput: ?HTMLInputElement

  constructor(props: PlatformInputProps & Kb.OverlayParentProps) {
    super(props)
    this.state = {
      emojiPickerOpen: false,
      hasText: false,
    }
  }

  _inputSetRef = (ref: ?Kb.Input) => {
    this._input = ref
    this.props.inputSetRef(ref)
  }

  _inputFocus = () => {
    this._input && this._input.focus()
  }

  _emojiPickerToggle = () => {
    this.setState(({emojiPickerOpen}) => ({emojiPickerOpen: !emojiPickerOpen}))
  }

  _filePickerFiles = () => (this._fileInput && this._fileInput.files) || []

  _filePickerOpen = () => {
    this._fileInput && this._fileInput.click()
  }

  _filePickerSetRef = (r: ?HTMLInputElement) => {
    this._fileInput = r
  }

  _filePickerSetValue = (value: string) => {
    if (this._fileInput) this._fileInput.value = value
  }

  _getText = () => {
    return this._input ? this._input.getValue() : ''
  }

  _onKeyDown = (e: SyntheticKeyboardEvent<>) => {
    const text = this._getText()
    if (e.key === 'ArrowUp' && !this.props.isEditing && !text) {
      e.preventDefault()
      this.props.onEditLastMessage()
    } else if (e.key === 'Escape' && this.props.isEditing) {
      this.props.onCancelEditing()
    } else if (e.key === 'u' && (e.ctrlKey || e.metaKey)) {
      this._filePickerOpen()
    }

    this.props.onKeyDown && this.props.onKeyDown(e)
  }

  _onEnterKeyDown = (e: SyntheticKeyboardEvent<>) => {
    e.preventDefault()
    const text = this._getText()
    if (text) {
      this.props.onSubmit(text)
      this.setState({hasText: false})
    }
  }

  _onChangeText = (text: string) => {
    this.setState({hasText: !!text})
    this.props.onChangeText(text)
  }

  componentDidMount = () => {
    this._registerBodyEvents(true)
  }

  componentWillUnmount = () => {
    this._registerBodyEvents(false)
  }

  _registerBodyEvents = (add: boolean) => {
    const body = document.body
    if (!body) {
      return
    }
    if (add) {
      body.addEventListener('keydown', this._globalKeyDownHandler)
      body.addEventListener('keypress', this._globalKeyDownHandler)
    } else {
      body.removeEventListener('keydown', this._globalKeyDownHandler)
      body.removeEventListener('keypress', this._globalKeyDownHandler)
    }
  }

  _globalKeyDownHandler = (ev: KeyboardEvent) => {
    const target = ev.target
    if (target instanceof HTMLInputElement || target instanceof HTMLTextAreaElement) {
      return
    }

    const isPasteKey = ev.key === 'v' && (ev.ctrlKey || ev.metaKey)
    const isUploadKey = ev.key === 'u' && (ev.ctrlKey || ev.metaKey)
    const isValidSpecialKey = [
      'Backspace',
      'Delete',
      'ArrowLeft',
      'ArrowRight',
      'ArrowUp',
      'ArrowDown',
      'Enter',
    ].includes(ev.key)
    if (isUploadKey) {
      this._filePickerOpen()
    } else if (ev.type === 'keypress' || isPasteKey || isValidSpecialKey) {
      this._inputFocus()
    }
  }

  _insertEmoji = (emojiColons: string) => {
    if (this._input) {
      this._input.transformText(({text, selection}) => {
        const newText = text.slice(0, selection.start) + emojiColons + text.slice(selection.end)
        const pos = selection.start + emojiColons.length
        return {
          text: newText,
          selection: {
            start: pos,
            end: pos,
          },
        }
      }, true)
      this._inputFocus()
    }
  }

  _pickerOnClick = emoji => {
    this._insertEmoji(emoji.colons)
    this._emojiPickerToggle()
  }

  _pickFile = () => {
    const fileList = this._filePickerFiles()
    const paths = fileList.length
      ? Array.prototype.map
          .call(fileList, (f: File) => {
            // We rely on path being here, even though it's
            // not part of the File spec.
            // $ForceType
            const path: string = f.path
            return path
          })
          .filter(Boolean)
      : []
    if (paths) {
      this.props.onAttach(paths)
    }
    this._filePickerSetValue('')
  }

  _mentionCatcherClick = () => {
    this.props.setMentionPopupOpen(false)
  }

  _channelMentionCatcherClick = () => {
    this.props.setChannelMentionPopupOpen(false)
  }

  _toggleShowingMenu = () => {
    if (this.props.isEditing) return

    this.props.onSeenExplodingMessages()
    this.props.toggleShowingMenu()
  }

  render = () => {
    let hintText = 'Write a message'
    if (this.props.isExploding) {
      hintText = 'Write an exploding message'
    } else if (this.props.isEditing) {
      hintText = 'Edit your message'
    }

    return (
      <Kb.Box style={styles.container}>
        {this.props.mentionPopupOpen && <MentionCatcher onClick={this._mentionCatcherClick} />}
        {this.props.mentionPopupOpen && (
          <MentionHud
            conversationIDKey={this.props.conversationIDKey}
            selectDownCounter={this.props.downArrowCounter}
            selectUpCounter={this.props.upArrowCounter}
            pickSelectedUserCounter={this.props.pickSelectedCounter}
            onPickUser={this.props.insertMention}
            onSelectUser={this.props.switchMention}
            filter={this.props.mentionFilter}
          />
        )}
        {this.props.channelMentionPopupOpen && <MentionCatcher onClick={this._channelMentionCatcherClick} />}
        {this.props.channelMentionPopupOpen && (
          <ChannelMentionHud
            conversationIDKey={this.props.conversationIDKey}
            selectDownCounter={this.props.downArrowCounter}
            selectUpCounter={this.props.upArrowCounter}
            pickSelectedChannelCounter={this.props.pickSelectedCounter}
            onPickChannel={this.props.insertChannelMention}
            onSelectChannel={this.props.switchChannelMention}
            filter={this.props.channelMentionFilter}
          />
        )}
        <Kb.Box
          style={collapseStyles([
            styles.inputWrapper,
            {
              backgroundColor: this.props.isEditing ? globalColors.yellow3 : globalColors.white,
              borderColor: this.props.explodingModeSeconds ? globalColors.black_75 : globalColors.black_20,
            },
          ])}
        >
          {!this.props.isEditing && (
            <HoverBox
              className={this.props.showingMenu ? 'expanded' : ''}
              onClick={this._toggleShowingMenu}
              ref={this.props.setAttachmentRef}
              style={collapseStyles([
                styles.explodingIconContainer,
                {
                  backgroundColor: this.props.explodingModeSeconds
                    ? globalColors.black_75
                    : globalColors.white,
                },
              ])}
            >
              {this.props.explodingModeSeconds ? (
                <Kb.Text type="BodyTinyBold" style={styles.time}>
                  {formatDurationShort(this.props.explodingModeSeconds * 1000)}
                </Kb.Text>
              ) : (
                <Kb.Icon
                  className="timer"
                  onClick={this._toggleShowingMenu}
                  style={Kb.iconCastPlatformStyles(styles.timerIcon)}
                  type="iconfont-timer"
                />
              )}
            </HoverBox>
          )}
          {this.props.isEditing && (
            <Kb.Box onClick={this.props.onCancelEditing} style={styles.cancelEditing}>
              <Kb.Text style={styles.cancelEditingText} type="BodySmallSemibold">
                Cancel
              </Kb.Text>
            </Kb.Box>
          )}
          <input
            type="file"
            style={styles.hidden}
            ref={this._filePickerSetRef}
            onChange={this._pickFile}
            multiple={true}
          />
          <Kb.Input
            className={'mousetrap' /* className needed so key handler doesn't ignore hotkeys */}
            autoFocus={false}
            small={true}
            style={collapseStyles([
              styles.input,
              {
                backgroundColor: this.props.isEditing ? globalColors.yellow3 : globalColors.white,
              },
            ])}
            ref={this._inputSetRef}
            hintText={hintText}
            hideUnderline={true}
            onChangeText={this._onChangeText}
            uncontrolled={true}
            multiline={true}
            rowsMin={1}
            rowsMax={10}
            onKeyDown={this._onKeyDown}
            onEnterKeyDown={this._onEnterKeyDown}
          />
          {flags.explodingMessagesEnabled &&
            this.props.isExploding &&
            !this.props.isEditing &&
            !this.state.hasText && (
              // This is the `boom!` icon in the placeholder: “Write an exploding message boom!”
              <Kb.Icon
                color={globalColors.black_20}
                fontSize={34}
                hoverColor={globalColors.black_20}
                onClick={this._inputFocus}
                style={Kb.iconCastPlatformStyles(styles.boomIcon)}
                type="iconfont-boom"
              />
            )}
          {flags.explodingMessagesEnabled &&
            this.props.showingMenu && (
              <SetExplodingMessagePopup
                attachTo={this.props.getAttachmentRef}
                conversationIDKey={this.props.conversationIDKey}
                onAfterSelect={this._inputFocus}
                onHidden={this.props.toggleShowingMenu}
                visible={this.props.showingMenu}
              />
            )}
          {this.state.emojiPickerOpen && (
            <EmojiPicker emojiPickerToggle={this._emojiPickerToggle} onClick={this._pickerOnClick} />
          )}
          {flags.walletsEnabled && <WalletsIcon size={16} style={styles.walletsIcon} />}
          <Kb.Icon
            color={this.state.emojiPickerOpen ? globalColors.black_75 : null}
            onClick={this._emojiPickerToggle}
            style={Kb.iconCastPlatformStyles(styles.icon)}
            type="iconfont-emoji"
          />
          <Kb.Icon
            onClick={this._filePickerOpen}
            style={Kb.iconCastPlatformStyles(styles.icon)}
            type="iconfont-attachment"
          />
        </Kb.Box>
        <Kb.Box style={styles.footerContainer}>
          <IsTyping typing={this.props.typing} />
          <Kb.Text type="BodySmall" style={styles.footer} onClick={this._inputFocus} selectable={true}>
            *bold*, _italics_, `code`, >quote
          </Kb.Text>
        </Kb.Box>
      </Kb.Box>
    )
  }
}

const InputAccessory = Component => props => (
  <Kb.Box style={styles.accessoryContainer}>
    <Kb.Box style={styles.accessory}>
      <Component {...props} />
    </Kb.Box>
  </Kb.Box>
)

const MentionHud = InputAccessory(props => (
  <ConnectedMentionHud style={styles.mentionHud} {...props} conversationIDKey={props.conversationIDKey} />
))

const ChannelMentionHud = InputAccessory(props => (
  <ConnectedChannelMentionHud style={styles.mentionHud} {...props} />
))

const EmojiPicker = ({emojiPickerToggle, onClick}) => (
  <Kb.Box>
    <Kb.Box style={styles.emojiPickerContainerWrapper} onClick={emojiPickerToggle} />
    <Kb.Box style={styles.emojiPickerRelative}>
      <Kb.Box style={styles.emojiPickerContainer}>
        <Picker
          autoFocus={true}
          onClick={onClick}
          emoji={'ghost'}
          title={'emojibase'}
          backgroundImageFn={backgroundImageFn}
        />
      </Kb.Box>
    </Kb.Box>
  </Kb.Box>
)

const styles = styleSheetCreate({
  accessory: {
    bottom: 1,
    display: 'flex',
    left: 0,
    position: 'absolute',
    right: 0,
  },
  accessoryContainer: {
    position: 'relative',
    width: '100%',
  },
  boomIcon: platformStyles({
    common: {
      left: 231,
      marginTop: -30,
      position: 'absolute',
    },
    isElectron: {
      cursor: 'text',
    },
  }),
  cancelEditing: platformStyles({
    common: {
      ...globalStyles.flexBoxColumn,
      alignSelf: 'stretch',
      backgroundColor: globalColors.black_75,
      borderRadius: 2,
      justifyContent: 'center',
      margin: 2,
      marginRight: 0,
      paddingLeft: globalMargins.tiny,
      paddingRight: globalMargins.tiny,
    },
    isElectron: {
      ...desktopStyles.clickable,
    },
  }),
  cancelEditingText: {
    color: globalColors.white,
  },
  container: {
    ...globalStyles.flexBoxColumn,
    backgroundColor: globalColors.white,
    width: '100%',
  },
  emojiPickerContainer: platformStyles({
    common: {
      borderRadius: 4,
      bottom: 34,
      position: 'absolute',
      right: -22,
    },
    isElectron: {
      boxShadow: `0 0 8px 0 ${globalColors.black_20}`,
    },
  }),
  emojiPickerContainerWrapper: {
    ...globalStyles.fillAbsolute,
  },
  emojiPickerRelative: {
    position: 'relative',
  },
  explodingIconContainer: platformStyles({
    common: {
      ...globalStyles.flexBoxColumn,
      alignSelf: 'stretch',
      borderBottomLeftRadius: 3,
      borderTopLeftRadius: 3,
      justifyContent: 'flex-end',
      textAlign: 'center',
      width: 32,
    },
    isElectron: {
      ...desktopStyles.clickable,
      borderRight: `1px solid ${globalColors.black_20}`,
    },
  }),
  footer: {
    alignSelf: 'flex-end',
    color: globalColors.black_20,
    marginBottom: globalMargins.xtiny,
    marginRight: globalMargins.medium + 2,
    textAlign: 'right',
  },
  footerContainer: {
    ...globalStyles.flexBoxRow,
    alignItems: 'flex-start',
    justifyContent: 'space-between',
  },
  hidden: {
    display: 'none',
  },
  icon: {
    bottom: 6,
    marginRight: globalMargins.tiny,
    position: 'relative',
  },
  input: {
    flex: 1,
    paddingBottom: globalMargins.xxtiny,
    paddingLeft: 6,
    paddingRight: 6,
    paddingTop: globalMargins.tiny,
    textAlign: 'left',
  },
  inputWrapper: {
    ...globalStyles.flexBoxRow,
    alignItems: 'flex-end',
    borderRadius: 4,
    borderStyle: 'solid',
    borderWidth: 1,
    marginLeft: globalMargins.small,
    marginRight: globalMargins.small,
  },
<<<<<<< HEAD
=======
  isTyping: {
    flexGrow: 1,
    marginBottom: globalMargins.xtiny,
    marginLeft: 58,
    textAlign: 'left',
  },
  walletsIcon: {
    alignSelf: 'flex-end',
    marginBottom: 6,
    marginRight: globalMargins.tiny,
  },
>>>>>>> 1e188482
  mentionCatcher: {
    ...globalStyles.fillAbsolute,
    backgroundColor: globalColors.transparent,
  },
  mentionHud: platformStyles({
    common: {
      borderRadius: 4,
      height: 224,
      marginLeft: globalMargins.small,
      marginRight: globalMargins.small,
      width: '100%',
    },
    isElectron: {
      boxShadow: `0 0 8px 0 ${globalColors.black_20}`,
    },
  }),
  time: {
    bottom: globalMargins.tiny,
    color: globalColors.white,
    position: 'relative',
  },
  timerIcon: {
    bottom: 6,
    position: 'relative',
  },
})

const HoverBox = glamorous(Kb.Box)({
  ':hover .timer, &.expanded .timer': {
    color: globalColors.black_75,
  },
})

export default Kb.OverlayParentHOC(PlatformInput)<|MERGE_RESOLUTION|>--- conflicted
+++ resolved
@@ -20,11 +20,8 @@
 import SetExplodingMessagePopup from '../../messages/set-explode-popup/container'
 import type {PlatformInputProps} from './types'
 import {formatDurationShort} from '../../../../util/timestamp'
-<<<<<<< HEAD
 import {IsTyping} from './shared'
-=======
 import WalletsIcon from './wallets-icon/container'
->>>>>>> 1e188482
 
 const MentionCatcher = ({onClick}) => <Kb.Box onClick={onClick} style={styles.mentionCatcher} />
 
@@ -511,8 +508,6 @@
     marginLeft: globalMargins.small,
     marginRight: globalMargins.small,
   },
-<<<<<<< HEAD
-=======
   isTyping: {
     flexGrow: 1,
     marginBottom: globalMargins.xtiny,
@@ -524,7 +519,6 @@
     marginBottom: 6,
     marginRight: globalMargins.tiny,
   },
->>>>>>> 1e188482
   mentionCatcher: {
     ...globalStyles.fillAbsolute,
     backgroundColor: globalColors.transparent,
