--- conflicted
+++ resolved
@@ -42,16 +42,7 @@
 const Hud = ({style, data, rowRenderer, selectedIndex}: Props<any>) =>
   data.length ? (
     <Box style={collapseStyles([hudStyle, style])}>
-<<<<<<< HEAD
-      <List
-        items={data}
-        renderItem={rowRenderer}
-        selectedIndex={selectedIndex}
-        fixedHeight={40}
-      />
-=======
       <List items={data} renderItem={rowRenderer} selectedIndex={selectedIndex} fixedHeight={40} />
->>>>>>> f44749a3
     </Box>
   ) : null
 
