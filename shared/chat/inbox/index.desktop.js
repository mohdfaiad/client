// @flow
import React, {PureComponent} from 'react'
import AutoSizer from 'react-virtualized-auto-sizer'
import {VariableSizeList} from 'react-window'
import {ErrorBoundary} from '../../common-adapters'
import {globalStyles, globalColors, globalMargins} from '../../styles'
import {makeRow} from './row'
import BuildTeam from './row/build-team/container'
import ChatInboxHeader from './row/chat-inbox-header/container'
import BigTeamsDivider from './row/big-teams-divider/container'
import TeamsDivider from './row/teams-divider/container'
import {debounce} from 'lodash-es'
import {Owl} from './owl'
import NewConversation from './new-conversation/container'
import type {Props, RowItem, RowItemSmall, RowItemBig, RouteState} from './index.types'
import {inboxWidth} from './row/sizes'

type State = {
  showFloating: boolean,
}

class Inbox extends PureComponent<Props, State> {
  state = {
    showFloating: false,
  }

<<<<<<< HEAD
  _mounted: boolean = true
  _list: ?VariableSizeList
=======
  _mounted: boolean = false
  _list: ?ReactList
>>>>>>> 3e8e85df

  componentDidUpdate(prevProps: Props) {
    let listRowsResized = false
    if (prevProps.smallTeamsExpanded !== this.props.smallTeamsExpanded) {
      listRowsResized = true
    }

    // filter / not filter
    if (!!prevProps.filter !== !!this.props.filter) {
      listRowsResized = true
    }

    if (listRowsResized) {
      this._list && this._list.resetAfterIndex(0)
    }
  }

  componentDidMount() {
    this._mounted = true
  }

  componentWillUnmount() {
    this._mounted = false
  }

  _itemSizeGetter = index => {
    if (this.props.filter.length) {
      return 56
    }
    const row = this.props.rows[index]
    switch (row.type) {
      case 'small':
        return 56
      case 'bigHeader':
        return 32
      case 'bigTeamsLabel': // fallthrough
      case 'big': // fallthrough
        return 24
      case 'divider':
        return row.showButton ? 68 : 41
    }
  }

  _itemRenderer = (index, style) => {
    const row = this.props.rows[index]
    if (row.type === 'divider') {
      return (
        <div style={style}>
          <TeamsDivider
            key="divider"
            toggle={this.props.toggleSmallTeamsExpanded}
            showButton={row.showButton}
            rows={this.props.rows}
            style={{marginBottom: globalMargins.tiny}}
          />
        </div>
      )
    }

    return (
      <div style={style}>
        {makeRow({
          channelname: row.channelname,
          conversationIDKey: row.conversationIDKey,
          filtered: !!this.props.filter,
          teamname: row.teamname,
          type: row.type,
        })}
      </div>
    )
  }

  _onItemsRendered = debounce(({visibleStartIndex, visibleStopIndex}) => {
    if (this.props.filter.length) {
      return
    }
    const toUnbox = this.props.rows.slice(visibleStartIndex, visibleStopIndex + 1).reduce((arr, r) => {
      if (r.type === 'small' && r.conversationIDKey) {
        arr.push(r.conversationIDKey)
      }
      return arr
    }, [])

    let showFloating = true
    const row = this.props.rows[visibleStopIndex]
    if (!row || row.type !== 'small') {
      showFloating = false
    }

    this.setState(old => (old.showFloating !== showFloating ? {showFloating} : null))

    this.props.onUntrustedInboxVisible(toUnbox)
  }, 200)

  _setRef = (list: ?VariableSizeList) => {
    this._list = list
  }

  _prepareNewChat = () => {
    this._list && this._list.scrollTo(0)
    this.props.onNewChat()
  }

  _onSelectUp = () => this.props.onSelectUp()
  _onSelectDown = () => this.props.onSelectDown()

  render() {
    const owl = !this.props.rows.length && !!this.props.filter && <Owl />
    const floatingDivider = this.state.showFloating &&
      this.props.allowShowFloatingButton && <BigTeamsDivider toggle={this.props.toggleSmallTeamsExpanded} />
    return (
      <ErrorBoundary>
        <div style={_containerStyle}>
          <ChatInboxHeader
            filterFocusCount={this.props.filterFocusCount}
            focusFilter={this.props.focusFilter}
            onNewChat={this._prepareNewChat}
            onSelectUp={this._onSelectUp}
            onSelectDown={this._onSelectDown}
          />
          <NewConversation />
          <div style={_listStyle}>
            <AutoSizer>
              {({height, width}) => (
                <VariableSizeList
                  height={height}
                  width={width}
                  ref={this._setRef}
                  onItemsRendered={this._onItemsRendered}
                  itemCount={this.props.rows.length}
                  itemSize={this._itemSizeGetter}
                  estimatedItemSize={56}
                >
                  {({index, style}) => this._itemRenderer(index, style)}
                </VariableSizeList>
              )}
            </AutoSizer>
          </div>
          {owl}
          {floatingDivider || <BuildTeam />}
        </div>
      </ErrorBoundary>
    )
  }
}

const _containerStyle = {
  ...globalStyles.flexBoxColumn,
  backgroundColor: globalColors.blueGrey,
  contain: 'strict',
  height: '100%',
  maxWidth: inboxWidth,
  minWidth: inboxWidth,
  position: 'relative',
}

const _listStyle = {flex: 1}

export default Inbox
export type {RowItem, RowItemSmall, RowItemBig, RouteState}<|MERGE_RESOLUTION|>--- conflicted
+++ resolved
@@ -24,13 +24,8 @@
     showFloating: false,
   }
 
-<<<<<<< HEAD
-  _mounted: boolean = true
+  _mounted: boolean = false
   _list: ?VariableSizeList
-=======
-  _mounted: boolean = false
-  _list: ?ReactList
->>>>>>> 3e8e85df
 
   componentDidUpdate(prevProps: Props) {
     let listRowsResized = false
