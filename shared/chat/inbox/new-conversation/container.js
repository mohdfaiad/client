--- conflicted
+++ resolved
@@ -14,12 +14,7 @@
   users: I.OrderedSet<string>,
 }
 
-<<<<<<< HEAD
-const mapStateToProps = (state: TypedState): * => {
-=======
 const mapStateToProps = (state: TypedState) => {
-  const users = state.chat2.pendingConversationUsers
->>>>>>> b057fc2a
   const _you = state.config.username
   const conversationIDKey = Constants.getSelectedConversation(state)
   const meta = Constants.getMeta(state, Constants.pendingConversationIDKey)
