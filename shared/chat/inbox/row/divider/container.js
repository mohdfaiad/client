// @flow
import {TeamsDivider} from '.'
import * as Types from '../../../../constants/types/chat2'
import {connect, type TypedState} from '../../../../util/container'
import type {StylesCrossPlatform} from '../../../../styles'

type OwnProps = {
  showButton: boolean,
  toggle: () => void,
  smallIDsHidden: Array<Types.ConversationIDKey>,
  style: StylesCrossPlatform,
}

const mapStateToProps = state => ({ _badges: state.chat2.badgeMap, })

const mergeProps = (stateProps, dispatchProps, ownProps) => ({
  badgeCount: (ownProps.smallIDsHidden || []).reduce((total, id) => total + stateProps._badges.get(id, 0), 0),
  hiddenCount: ownProps.smallIDsHidden.length,
  showButton: ownProps.showButton,
  style: ownProps.style,
  toggle: ownProps.toggle,
})

<<<<<<< HEAD
export default connect(mapStateToProps, () => ({}), mergeProps)(Divider)
=======
export default connect(dividerSelector)(TeamsDivider)
>>>>>>> 70ae5768
<|MERGE_RESOLUTION|>--- conflicted
+++ resolved
@@ -1,7 +1,7 @@
 // @flow
 import {TeamsDivider} from '.'
 import * as Types from '../../../../constants/types/chat2'
-import {connect, type TypedState} from '../../../../util/container'
+import {connect} from '../../../../util/container'
 import type {StylesCrossPlatform} from '../../../../styles'
 
 type OwnProps = {
@@ -11,9 +11,9 @@
   style: StylesCrossPlatform,
 }
 
-const mapStateToProps = state => ({ _badges: state.chat2.badgeMap, })
+const mapStateToProps = state => ({_badges: state.chat2.badgeMap})
 
-const mergeProps = (stateProps, dispatchProps, ownProps) => ({
+const mergeProps = (stateProps, dispatchProps, ownProps: OwnProps) => ({
   badgeCount: (ownProps.smallIDsHidden || []).reduce((total, id) => total + stateProps._badges.get(id, 0), 0),
   hiddenCount: ownProps.smallIDsHidden.length,
   showButton: ownProps.showButton,
@@ -21,8 +21,4 @@
   toggle: ownProps.toggle,
 })
 
-<<<<<<< HEAD
-export default connect(mapStateToProps, () => ({}), mergeProps)(Divider)
-=======
-export default connect(dividerSelector)(TeamsDivider)
->>>>>>> 70ae5768
+export default connect(mapStateToProps, () => ({}), mergeProps)(TeamsDivider)