// @flow
import {debounce} from 'lodash-es'
import * as Constants from '../../../constants/chat2'
import * as Types from '../../../constants/types/chat2'
import * as Chat2Gen from '../../../actions/chat2-gen'
import * as Inbox from '..'
import {
  connect,
  compose,
  lifecycle,
  setDisplayName,
  withStateHandlers,
  isMobile,
} from '../../../util/container'
import type {TypedState} from '../../../util/container'
import type {RowItemSmall, RowItemBig} from '../index.types'
import normalRowData from './normal'
import filteredRowData from './filtered'
import ff from '../../../util/feature-flags'

const mapStateToProps = (state: TypedState) => ({
  _username: state.config.username,
  _metaMap: state.chat2.metaMap,
  _selectedConversationIDKey: Constants.getSelectedConversation(state),
  _smallTeamsExpanded: state.chat2.smallTeamsExpanded,
  filter: state.chat2.inboxFilter,
  isLoading: Constants.anyChatWaitingKeys(state),
  neverLoaded: !state.chat2.inboxHasLoaded,
})

const mapDispatchToProps = (dispatch, {navigateAppend}) => ({
  _onSelect: (conversationIDKey: Types.ConversationIDKey) =>
    dispatch(Chat2Gen.createSelectConversation({conversationIDKey, reason: 'inboxFilterChanged'})),
<<<<<<< HEAD
  onNewChat: () =>
    dispatch(
      Chat2Gen.createSetPendingMode({
        pendingMode: ff.newTeamBuildingForChat ? 'newChat' : 'searchingForUsers',
      })
    ),
=======
  _onSelectNext: (rows, selectedConversationIDKey, direction) => {
    const goodRows: Array<RowItemSmall | RowItemBig> = rows.reduce((arr, row) => {
      if (row.type === 'small' || row.type === 'big') {
        arr.push(row)
      }
      return arr
    }, [])
    const idx = goodRows.findIndex(row => row.conversationIDKey === selectedConversationIDKey)
    if (goodRows.length) {
      const {conversationIDKey} = goodRows[(idx + direction + goodRows.length) % goodRows.length]
      dispatch(Chat2Gen.createSelectConversation({conversationIDKey, reason: 'inboxFilterArrow'}))
    }
  },
  onNewChat: () => dispatch(Chat2Gen.createSetPendingMode({pendingMode: 'searchingForUsers'})),
>>>>>>> 85691ba3
  onUntrustedInboxVisible: (conversationIDKeys: Array<Types.ConversationIDKey>) =>
    dispatch(
      Chat2Gen.createMetaNeedsUpdating({
        conversationIDKeys,
        reason: 'untrusted inbox visible',
      })
    ),
  refreshInbox: (force: boolean) => dispatch(Chat2Gen.createInboxRefresh({reason: 'componentNeverLoaded'})),
  toggleSmallTeamsExpanded: () => dispatch(Chat2Gen.createToggleSmallTeamsExpanded()),
})

// This merge props is not spreading on purpose so we never have any random props that might mutate and force a re-render
const mergeProps = (stateProps, dispatchProps, ownProps) => {
  const {allowShowFloatingButton, rows, smallTeamsExpanded} = stateProps.filter
    ? filteredRowData(stateProps._metaMap, stateProps.filter, stateProps._username)
    : normalRowData(stateProps._metaMap, stateProps._smallTeamsExpanded)
  return {
    allowShowFloatingButton,
    filter: stateProps.filter,
    isLoading: stateProps.isLoading,
    neverLoaded: stateProps.neverLoaded,
    onNewChat: dispatchProps.onNewChat,
    onSelect: (conversationIDKey: Types.ConversationIDKey) => dispatchProps._onSelect(conversationIDKey),
    onSelectDebounced: debounce(
      (conversationIDKey: Types.ConversationIDKey) => dispatchProps._onSelect(conversationIDKey),
      400,
      {maxWait: 600}
    ),
    onSelectDown: () => dispatchProps._onSelectNext(rows, stateProps._selectedConversationIDKey, 1),
    onSelectUp: () => dispatchProps._onSelectNext(rows, stateProps._selectedConversationIDKey, -1),
    onUntrustedInboxVisible: dispatchProps.onUntrustedInboxVisible,
    refreshInbox: dispatchProps.refreshInbox,
    rows,
    smallTeamsExpanded,
    toggleSmallTeamsExpanded: dispatchProps.toggleSmallTeamsExpanded,
  }
}

export default compose(
  connect(mapStateToProps, mapDispatchToProps, mergeProps),
  setDisplayName('Inbox'),
  withStateHandlers(
    {filterFocusCount: 0},
    {focusFilter: ({filterFocusCount}) => () => ({filterFocusCount: filterFocusCount + 1})}
  ),
  lifecycle({
    componentDidMount() {
      if (this.props.neverLoaded && !this.props.isLoading) {
        this.props.refreshInbox()
      }
    },
    componentDidUpdate(prevProps) {
      const loadedForTheFirstTime = prevProps.rows.length === 0 && this.props.rows.length > 0
      // See if the first 6 are small, this implies it's expanded
      const smallRowsPlusOne = prevProps.rows.slice(0, 6).filter(r => r.type === 'small')
      const expandedForTheFirstTime = smallRowsPlusOne.length === 5 && this.props.rows.length > 5
      if (loadedForTheFirstTime || expandedForTheFirstTime) {
        const toUnbox = this.props.rows.slice(0, 20).reduce((arr, row) => {
          if (row.type === 'small' || row.type === 'big') {
            arr.push(row.conversationIDKey)
          }
          return arr
        }, [])
        if (toUnbox.length) {
          this.props.onUntrustedInboxVisible(toUnbox)
        }
      }

      // keep first item selected if filter changes
      if (!isMobile) {
        if (this.props.filter && prevProps.filter !== this.props.filter && this.props.rows.length > 0) {
          const row = this.props.rows[0]
          if (row.conversationIDKey) {
            this.props.onSelectDebounced(row.conversationIDKey)
          }
        }
      }
    },
  })
)(Inbox.default)<|MERGE_RESOLUTION|>--- conflicted
+++ resolved
@@ -31,14 +31,12 @@
 const mapDispatchToProps = (dispatch, {navigateAppend}) => ({
   _onSelect: (conversationIDKey: Types.ConversationIDKey) =>
     dispatch(Chat2Gen.createSelectConversation({conversationIDKey, reason: 'inboxFilterChanged'})),
-<<<<<<< HEAD
   onNewChat: () =>
     dispatch(
       Chat2Gen.createSetPendingMode({
         pendingMode: ff.newTeamBuildingForChat ? 'newChat' : 'searchingForUsers',
       })
     ),
-=======
   _onSelectNext: (rows, selectedConversationIDKey, direction) => {
     const goodRows: Array<RowItemSmall | RowItemBig> = rows.reduce((arr, row) => {
       if (row.type === 'small' || row.type === 'big') {
@@ -52,8 +50,6 @@
       dispatch(Chat2Gen.createSelectConversation({conversationIDKey, reason: 'inboxFilterArrow'}))
     }
   },
-  onNewChat: () => dispatch(Chat2Gen.createSetPendingMode({pendingMode: 'searchingForUsers'})),
->>>>>>> 85691ba3
   onUntrustedInboxVisible: (conversationIDKeys: Array<Types.ConversationIDKey>) =>
     dispatch(
       Chat2Gen.createMetaNeedsUpdating({
