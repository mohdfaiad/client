--- conflicted
+++ resolved
@@ -243,15 +243,9 @@
           onClick={() => this.props.onFolderClick(folder)}
         >
           {folder.isPublic ? 'public/' : 'private/'}
-<<<<<<< HEAD
-          {usernameText({type: 'Body', users: folder.users, style: styleFolderText})}
+          <UsernameText type="Body" users={folder.users} style={styleFolderText} />
         </Kb.Text>
       </Kb.Box>
-=======
-          <UsernameText type="Body" users={folder.users} style={styleFolderText} />
-        </Text>
-      </Box>
->>>>>>> 743bed4f
     ))
 
     const missingProofs = !this.props.isYou
