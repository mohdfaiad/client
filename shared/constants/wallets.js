// @flow
import * as I from 'immutable'
import * as Types from './types/wallets'
import * as RPCTypes from './types/rpc-stellar-gen'
import {invert} from 'lodash'
import {type TypedState} from './reducer'
import HiddenString from '../util/hidden-string'

const balanceDeltaToString = invert(RPCTypes.localBalanceDelta)
const statusSimplifiedToString = invert(RPCTypes.localPaymentStatus)
const partyTypeToString = invert(RPCTypes.localParticipantType)

const makeReserve: I.RecordFactory<Types._Reserve> = I.Record({
  amount: '',
  description: '',
})

const makeState: I.RecordFactory<Types._State> = I.Record({
  accountMap: I.Map(),
  accountName: '',
  accountNameError: '',
  accountNameValidationState: 'none',
<<<<<<< HEAD
  assetsMap: I.Map(),
=======
  exportedSecretKey: new HiddenString(''),
>>>>>>> 1449c897
  linkExistingAccountError: '',
  paymentsMap: I.Map(),
  secretKey: new HiddenString(''),
  secretKeyError: '',
  secretKeyMap: I.Map(),
  secretKeyValidationState: 'none',
  selectedAccount: Types.noAccountID,
})

const makeAccount: I.RecordFactory<Types._Account> = I.Record({
  accountID: Types.noAccountID,
  balanceDescription: '',
  isDefault: false,
  name: '',
})

const accountResultToAccount = (w: RPCTypes.WalletAccountLocal) =>
  makeAccount({
    accountID: Types.stringToAccountID(w.accountID),
    balanceDescription: w.balanceDescription,
    isDefault: w.isDefault,
    name: w.name,
  })

const makeAssets: I.RecordFactory<Types._Assets> = I.Record({
  assetCode: '',
  balanceAvailableToSend: '',
  balanceTotal: '',
  issuerAccountID: '',
  issuerName: '',
  name: '',
  worth: '',
  worthCurrency: '',
})

const assetsResultToAssets = (w: RPCTypes.AccountAssetLocal) =>
  makeAssets({
    assetCode: w.assetCode,
    balanceAvailableToSend: w.balanceAvailableToSend,
    balanceTotal: w.balanceTotal,
    issuerAccountID: w.issuerAccountID,
    issuerName: w.issuerName,
    name: w.name,
    worth: w.worth,
    worthCurrency: w.worthCurrency,
  })

const makePayment: I.RecordFactory<Types._Payment> = I.Record({
  amountDescription: '',
  delta: 'none',
  error: '',
  id: null,
  note: '',
  noteErr: '',
  publicMemo: '',
  publicMemoType: '',
  source: '',
  sourceType: '',
  statusDescription: '',
  statusDetail: '',
  statusSimplified: 'none',
  target: '',
  targetType: '',
  time: 0,
  txID: '',
  worth: '',
  worthCurrency: '',
})

const paymentResultToPayment = (w: RPCTypes.PaymentOrErrorLocal) => {
  if (!w) {
    return makePayment({error: 'No payments returned'})
  }
  if (!w.payment) {
    return makePayment({error: w.err})
  }
  if (w.payment.statusSimplified === RPCTypes.localPaymentStatus.error) {
    // TODO make payment w/ error info when view is finished
    return null
  }
  const p = w.payment
  return makePayment({
    amountDescription: p.amountDescription,
    delta: balanceDeltaToString[p.delta],
    error: '',
    id: p.id,
    note: p.note,
    noteErr: p.noteErr,
    source: p.source,
    sourceType: partyTypeToString[p.sourceType],
    statusDescription: p.statusDescription,
    statusDetail: p.statusDetail,
    statusSimplified: statusSimplifiedToString[p.statusSimplified],
    target: p.target,
    targetType: partyTypeToString[p.targetType],
    time: p.time,
    worth: p.worth,
    worthCurrency: p.worthCurrency,
  })
}

const paymentToCounterpartyType = (p: Types.Payment): Types.CounterpartyType => {
  let partyType = p.delta === 'increase' ? p.sourceType : p.targetType
  switch (partyType) {
    case 'sbs':
    case 'keybase':
      if (p.source === p.target) {
        return 'account'
      }
      return 'keybaseUser'
    case 'stellar':
      return 'stellarPublicKey'
  }
  return 'stellarPublicKey'
}

const paymentToYourRole = (p: Types.Payment, username: string): 'sender' | 'receiver' => {
  return p.delta === 'increase' ? 'receiver' : 'sender'
}

const loadEverythingWaitingKey = 'wallets:loadEverything'

const getAccountIDs = (state: TypedState) => state.wallets.accountMap.keySeq().toList()

const getSelectedAccount = (state: TypedState) => state.wallets.selectedAccount

const getPayments = (state: TypedState, accountID?: Types.AccountID) =>
  state.wallets.paymentsMap.get(accountID || getSelectedAccount(state), I.List())

const getPayment = (state: TypedState, accountID: Types.AccountID, paymentID: string) =>
  state.wallets.paymentsMap.get(accountID, I.List()).find(p => p.id === paymentID) || makePayment()

const getAccount = (state: TypedState, accountID?: Types.AccountID) =>
  state.wallets.accountMap.get(accountID || getSelectedAccount(state), makeAccount())

const getAssets = (state: TypedState, accountID?: Types.AccountID) =>
  state.wallets.assetsMap.get(accountID || getSelectedAccount(state), I.List())

const linkExistingWaitingKey = 'wallets:linkExisting'

const getFederatedAddress = (state: TypedState, accountID?: Types.AccountID) => {
  const account = state.wallets.accountMap.get(accountID || getSelectedAccount(state), makeAccount())
  const {username} = state.config
  return username && account.isDefault ? `${username}*keybase.io` : ''
}

<<<<<<< HEAD
const getSecretKey = (state: TypedState, accountID: Types.AccountID) =>
  state.wallets.secretKeyMap.get(accountID)
=======
const getSecretKey = (state: TypedState, accountID: Types.AccountID) => state.wallets.exportedSecretKey
>>>>>>> 1449c897

export {
  accountResultToAccount,
  assetsResultToAssets,
  getAccountIDs,
  getAccount,
  getAssets,
  getFederatedAddress,
  getPayment,
  getPayments,
  getSecretKey,
  getSelectedAccount,
  linkExistingWaitingKey,
  loadEverythingWaitingKey,
  makeAccount,
  makeAssets,
  makePayment,
  makeReserve,
  makeState,
  paymentResultToPayment,
  paymentToCounterpartyType,
  paymentToYourRole,
}<|MERGE_RESOLUTION|>--- conflicted
+++ resolved
@@ -20,11 +20,8 @@
   accountName: '',
   accountNameError: '',
   accountNameValidationState: 'none',
-<<<<<<< HEAD
   assetsMap: I.Map(),
-=======
   exportedSecretKey: new HiddenString(''),
->>>>>>> 1449c897
   linkExistingAccountError: '',
   paymentsMap: I.Map(),
   secretKey: new HiddenString(''),
@@ -171,12 +168,7 @@
   return username && account.isDefault ? `${username}*keybase.io` : ''
 }
 
-<<<<<<< HEAD
-const getSecretKey = (state: TypedState, accountID: Types.AccountID) =>
-  state.wallets.secretKeyMap.get(accountID)
-=======
 const getSecretKey = (state: TypedState, accountID: Types.AccountID) => state.wallets.exportedSecretKey
->>>>>>> 1449c897
 
 export {
   accountResultToAccount,
