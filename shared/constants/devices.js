// @flow
import * as I from 'immutable'
import * as SettingsConstants from './settings'
import * as Tabs from './tabs'
import * as Types from './types/devices'
import * as WaitingConstants from './waiting'
<<<<<<< HEAD
import * as RPCTypes from './types/rpc-gen'
=======
>>>>>>> ce1adfcb
import {isMobile} from './platform'
import type {TypedState} from './reducer'

export const rpcDeviceToDevice = (d: RPCTypes.DeviceDetail): Types.Device =>
  makeDevice({
    created: d.device.cTime,
    currentDevice: d.currentDevice,
    deviceID: Types.stringToDeviceID(d.device.deviceID),
    lastUsed: d.device.lastUsedTime,
    name: d.device.name,
    provisionedAt: d.provisionedAt,
    provisionerName: d.provisioner ? d.provisioner.name : '',
    revokedAt: d.revokedAt,
    revokedByName: d.revokedByDevice ? d.revokedByDevice.name : null,
    type: Types.stringToDeviceType(d.device.type),
  })

const makeDevice: I.RecordFactory<Types._Device> = I.Record({
  created: 0,
  currentDevice: false,
  deviceID: Types.stringToDeviceID(''),
  lastUsed: 0,
  name: '',
  provisionedAt: 0,
  provisionerName: null,
  revokedAt: null,
  revokedByName: null,
  type: Types.stringToDeviceType('desktop'),
})

export const makeState: I.RecordFactory<Types._State> = I.Record({
  deviceMap: I.Map(),
  endangeredTLFMap: I.Map(),
selectedDeviceID: null
})

<<<<<<< HEAD
const emptyDevice = makeDevice()
export const devicesTabLocation = isMobile
  ? [Tabs.settingsTab, SettingsConstants.devicesTab]
  : [Tabs.devicesTab]
export const waitingKey = 'devices:devicesPage'
=======
const devicesTabLocation = isMobile ? [Tabs.settingsTab, SettingsConstants.devicesTab] : [Tabs.devicesTab]
const waitingKey = 'devices:devicesPage'

const isWaiting = (state: TypedState) => WaitingConstants.anyWaiting(state, waitingKey)
>>>>>>> ce1adfcb

export const isWaiting = (state: TypedState) => WaitingConstants.anyWaiting(state, waitingKey)
export const getDevice = (state: TypedState, id: Types.DeviceID) =>
  state.devices.deviceMap.get(id, emptyDevice)<|MERGE_RESOLUTION|>--- conflicted
+++ resolved
@@ -4,10 +4,7 @@
 import * as Tabs from './tabs'
 import * as Types from './types/devices'
 import * as WaitingConstants from './waiting'
-<<<<<<< HEAD
 import * as RPCTypes from './types/rpc-gen'
-=======
->>>>>>> ce1adfcb
 import {isMobile} from './platform'
 import type {TypedState} from './reducer'
 
@@ -41,21 +38,14 @@
 export const makeState: I.RecordFactory<Types._State> = I.Record({
   deviceMap: I.Map(),
   endangeredTLFMap: I.Map(),
-selectedDeviceID: null
+  selectedDeviceID: null,
 })
 
-<<<<<<< HEAD
 const emptyDevice = makeDevice()
 export const devicesTabLocation = isMobile
   ? [Tabs.settingsTab, SettingsConstants.devicesTab]
   : [Tabs.devicesTab]
 export const waitingKey = 'devices:devicesPage'
-=======
-const devicesTabLocation = isMobile ? [Tabs.settingsTab, SettingsConstants.devicesTab] : [Tabs.devicesTab]
-const waitingKey = 'devices:devicesPage'
-
-const isWaiting = (state: TypedState) => WaitingConstants.anyWaiting(state, waitingKey)
->>>>>>> ce1adfcb
 
 export const isWaiting = (state: TypedState) => WaitingConstants.anyWaiting(state, waitingKey)
 export const getDevice = (state: TypedState, id: Types.DeviceID) =>
