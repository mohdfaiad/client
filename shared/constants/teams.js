// @flow
import * as I from 'immutable'
import * as ChatConstants from './chat'
import type {KBRecord} from './types/more'
import type {NoErrorTypedAction} from './types/flux'
import type {ConversationIDKey} from './chat'
import type {TypedState} from './reducer'

export type CreateNewTeam = NoErrorTypedAction<
  'teams:createNewTeam',
  {
    name: string,
  }
>

export type CreateNewTeamFromConversation = NoErrorTypedAction<
  'teams:createNewTeamFromConversation',
  {
    conversationIDKey: ConversationIDKey,
    name: string,
  }
>

<<<<<<< HEAD
export type AddToTeam = NoErrorTypedAction<
  'teams:addToTeam',
  {
    name: string,
    email: string,
    username: string,
    role: null | 'reader' | 'writer' | 'admin' | 'owner',
    sendChatNotification: boolean,
  }
>
export type IgnoreRequest = NoErrorTypedAction<'teams:ignoreRequest', {name: string, username: string}>
=======
export type JoinTeam = NoErrorTypedAction<'teams:joinTeam', {teamname: string}>
>>>>>>> e50e2201
export type LeaveTeam = NoErrorTypedAction<'teams:leaveTeam', {teamname: string}>
export type GetChannels = NoErrorTypedAction<'teams:getChannels', {teamname: string}>

export type GetTeams = NoErrorTypedAction<'teams:getTeams', {}>

export type ToggleChannelMembership = NoErrorTypedAction<
  'teams:toggleChannelMembership',
  {teamname: string, channelname: string}
>

export type SetupTeamHandlers = NoErrorTypedAction<'teams:setupTeamHandlers', void>
export type GetDetails = NoErrorTypedAction<'teams:getDetails', {teamname: string}>
export type CreateChannel = NoErrorTypedAction<
  'teams:createChannel',
  {channelname: string, description: string, teamname: string}
>

export type Teamname = string

export type ChannelInfoRecord = KBRecord<{
  channelname: ?string,
  description: ?string,
  participants: I.Set<string>,
}>

export const ChannelInfo = I.Record({
  channelname: null,
  description: null,
  participants: I.Set(),
})

export type MemberInfoRecord = KBRecord<{
  type: null | 'reader' | 'writer' | 'admin' | 'owner',
  username: string,
}>

export const MemberInfo = I.Record({
  type: null,
  username: '',
})

export const RequestInfo = I.Record({
  username: '',
})

export type TabKey = 'members' | 'requests' | 'pending'

export type SetTeamCreationError = NoErrorTypedAction<
  'teams:setTeamCreationError',
  {teamCreationError: string}
>

export type SetTeamJoinError = NoErrorTypedAction<'teams:setTeamJoinError', {teamJoinError: string}>
export type SetTeamJoinSuccess = NoErrorTypedAction<'teams:setTeamJoinSuccess', {teamJoinSuccess: boolean}>

export const Team = I.Record({
  convIDToChannelInfo: I.Map(),
  sawChatBanner: false,
  teamNameToConvIDs: I.Map(),
  teamNameToMembers: I.Map(),
  teamNameToLoading: I.Map(),
  teamNameToRequests: I.Map(),
  teamnames: I.Set(),
  loaded: false,
})

export type TeamRecord = KBRecord<{
  convIDToChannelInfo: I.Map<ConversationIDKey, ChannelInfo>,
  sawChatBanner: boolean,
  teamNameToConvIDs: I.Map<Teamname, ConversationIDKey>,
  teamNameToMembers: I.Map<Teamname, I.Set<MemberInfo>>,
  teamNameToLoading: I.Map<Teamname, boolean>,
  teamNameToRequests: I.Map<Teamname, I.List<string>>,
  teamnames: I.Set<Teamname>,
  loaded: boolean,
}>

const getConversationIDKeyFromChannelName = (state: TypedState, channelname: string) =>
  state.entities.getIn(['teams', 'convIDToChannelInfo'], I.Map()).findKey(i => i.channelname === channelname)

const getParticipants = (state: TypedState, conversationIDKey: ChatConstants.ConversationIDKey) =>
  state.entities.getIn(['teams', 'convIDToChannelInfo', conversationIDKey, 'participants'], I.Set())

export const getFollowingMap = ChatConstants.getFollowingMap

export {getConversationIDKeyFromChannelName, getParticipants}<|MERGE_RESOLUTION|>--- conflicted
+++ resolved
@@ -21,7 +21,6 @@
   }
 >
 
-<<<<<<< HEAD
 export type AddToTeam = NoErrorTypedAction<
   'teams:addToTeam',
   {
@@ -33,9 +32,7 @@
   }
 >
 export type IgnoreRequest = NoErrorTypedAction<'teams:ignoreRequest', {name: string, username: string}>
-=======
 export type JoinTeam = NoErrorTypedAction<'teams:joinTeam', {teamname: string}>
->>>>>>> e50e2201
 export type LeaveTeam = NoErrorTypedAction<'teams:leaveTeam', {teamname: string}>
 export type GetChannels = NoErrorTypedAction<'teams:getChannels', {teamname: string}>
 
