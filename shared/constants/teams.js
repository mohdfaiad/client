--- conflicted
+++ resolved
@@ -180,15 +180,12 @@
   return member && member.active
 }
 
-<<<<<<< HEAD
 const getConvIdsFromTeamName = (state: TypedState, teamname: string): I.Set<ChatTypes.ConversationIDKey> =>
   state.teams.teamNameToConvIDs.get(teamname, I.Set())
 
 const getBadgeSubscribe = (state: TypedState, teamname: string): boolean =>
   !state.teams.chosenChannelsForTeam.has(teamname)
 
-=======
->>>>>>> 6cbaedba
 const getTeamNameFromConvID = (state: TypedState, conversationIDKey: ChatTypes.ConversationIDKey) =>
   state.teams.teamNameToConvIDs.findKey(i => i.has(conversationIDKey))
 
@@ -374,11 +371,8 @@
 })
 
 export {
-<<<<<<< HEAD
   getBadgeSubscribe,
   getConvIdsFromTeamName,
-=======
->>>>>>> 6cbaedba
   getRole,
   getCanPerform,
   hasCanPerform,
