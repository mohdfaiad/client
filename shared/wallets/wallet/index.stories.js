// @flow
import * as React from 'react'
import * as Sb from '../../stories/storybook'
import {stringToAccountID} from '../../constants/types/wallets'
import Wallet from '.'
import header, {Container} from './header/index.stories'
import settingsPopup from './settings-popup/index.stories'

const provider = Sb.createPropProviderWithCommon({
  // TODO mock out meaningful values once type `OwnProps` is defined
  Header: props => ({
    onDeposit: Sb.action('onDeposit'),
    onReceive: Sb.action('onReceive'),
    onSendToAnotherWallet: Sb.action('onSendToAnotherWallet'),
    onSendToKeybaseUser: Sb.action('onSendToKeybaseUser'),
    onSendToStellarAddress: Sb.action('onSendToStellarAddress'),
    onSettings: Sb.action('onSettings'),
    onShowSecretKey: Sb.action('onShowSecretKey'),
    isDefaultWallet: true,
    keybaseUser: 'cecileb',
    walletName: "cecileb's account",
  }),
})

const props = {
  accountID: stringToAccountID('fakeAccountID'),
  navigateAppend: Sb.action('navigateAppend'),
<<<<<<< HEAD
  onDeposit: Sb.action('onDeposit'),
  onReceive: Sb.action('onReceive'),
  onSendToAnotherAccount: Sb.action('onSendToAnotherAccount'),
  onSendToKeybaseUser: Sb.action('onSendToKeybaseUser'),
  onSendToStellarAddress: Sb.action('onSendToStellarAddress'),
  onSettings: Sb.action('onSettings'),
  onShowSecretKey: Sb.action('onShowSecretKey'),
}

const defaultSettingsProps = {
  name: 'awesome account',
  user: 'testuser',
  isDefault: true,
  currency: 'USD ($)',
  currencies: ['USD ($)', 'XLM', 'CAD ($)', 'EUR (€)', 'GBP (£)'],
  onDelete: Sb.action('onDelete'),
  onSetDefault: Sb.action('setDefault'),
  onEditName: Sb.action('onEditName'),
  onCurrencyChange: Sb.action('onCurrencyChange'),
}

const secondarySettingsProps = {
  name: 'some other account',
  user: 'testuser',
  isDefault: false,
  currency: 'XLM',
  currencies: ['USD ($)', 'XLM', 'CAD ($)', 'EUR (€)', 'GBP (£)'],
  onDelete: Sb.action('onDelete'),
  onSetDefault: Sb.action('setDefault'),
  onEditName: Sb.action('onEditName'),
  onCurrencyChange: Sb.action('onCurrencyChange'),
=======
  sections: [{title: 'Your Assets', data: []}, {title: 'History', data: ['historyPlaceholder']}],
>>>>>>> 22ddf029
}

const load = () => {
  header()
  settingsPopup()
  Sb.storiesOf('Wallets/Wallet', module)
    .addDecorator(provider)
    .addDecorator(Container)
    .add('Default', () => <Wallet {...props} />)
}

export default load<|MERGE_RESOLUTION|>--- conflicted
+++ resolved
@@ -11,7 +11,7 @@
   Header: props => ({
     onDeposit: Sb.action('onDeposit'),
     onReceive: Sb.action('onReceive'),
-    onSendToAnotherWallet: Sb.action('onSendToAnotherWallet'),
+    onSendToAnotherAccount: Sb.action('onSendToAnotherAccount'),
     onSendToKeybaseUser: Sb.action('onSendToKeybaseUser'),
     onSendToStellarAddress: Sb.action('onSendToStellarAddress'),
     onSettings: Sb.action('onSettings'),
@@ -25,41 +25,7 @@
 const props = {
   accountID: stringToAccountID('fakeAccountID'),
   navigateAppend: Sb.action('navigateAppend'),
-<<<<<<< HEAD
-  onDeposit: Sb.action('onDeposit'),
-  onReceive: Sb.action('onReceive'),
-  onSendToAnotherAccount: Sb.action('onSendToAnotherAccount'),
-  onSendToKeybaseUser: Sb.action('onSendToKeybaseUser'),
-  onSendToStellarAddress: Sb.action('onSendToStellarAddress'),
-  onSettings: Sb.action('onSettings'),
-  onShowSecretKey: Sb.action('onShowSecretKey'),
-}
-
-const defaultSettingsProps = {
-  name: 'awesome account',
-  user: 'testuser',
-  isDefault: true,
-  currency: 'USD ($)',
-  currencies: ['USD ($)', 'XLM', 'CAD ($)', 'EUR (€)', 'GBP (£)'],
-  onDelete: Sb.action('onDelete'),
-  onSetDefault: Sb.action('setDefault'),
-  onEditName: Sb.action('onEditName'),
-  onCurrencyChange: Sb.action('onCurrencyChange'),
-}
-
-const secondarySettingsProps = {
-  name: 'some other account',
-  user: 'testuser',
-  isDefault: false,
-  currency: 'XLM',
-  currencies: ['USD ($)', 'XLM', 'CAD ($)', 'EUR (€)', 'GBP (£)'],
-  onDelete: Sb.action('onDelete'),
-  onSetDefault: Sb.action('setDefault'),
-  onEditName: Sb.action('onEditName'),
-  onCurrencyChange: Sb.action('onCurrencyChange'),
-=======
   sections: [{title: 'Your Assets', data: []}, {title: 'History', data: ['historyPlaceholder']}],
->>>>>>> 22ddf029
 }
 
 const load = () => {
