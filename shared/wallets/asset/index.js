// @flow
import * as React from 'react'
import * as Types from '../../constants/types/wallets'
import openURL from '../../util/open-url'
<<<<<<< HEAD
import {Box2, ClickableBox, Divider, Icon, Text, WithTooltip, iconCastPlatformStyles} from '../../common-adapters'
=======
import {
  Box2,
  ClickableBox,
  Divider,
  Icon,
  Text,
  WithTooltip,
  iconCastPlatformStyles,
} from '../../common-adapters'
>>>>>>> 6f55944b
import {globalColors, globalMargins, isMobile, platformStyles, styleSheetCreate} from '../../styles'

export type Props = {
  availableToSend: string, // non-empty only if native currency
  balance: string,
  code: string, // The same as `name` except for XLM
  equivAvailableToSend: string, // non-empty only if native currency e.g. '$123.45 USD'
  equivBalance: string, // non-empty only if native currency
  issuerName: string, // verified issuer domain name, 'Stellar network' or 'Unknown'
  issuerAccountID: string, // issuing public key
  name: string, // Asset code or 'Lumens'
  reserves: Array<Types.Reserve>, // non-empty only if native currency
}

type State = {
  expanded: boolean,
}

export default class Asset extends React.Component<Props, State> {
  state = {expanded: false}

  _toggleExpanded = () => {
    this.setState(prevProps => ({
      expanded: !prevProps.expanded,
    }))
  }

  render() {
    return (
      <Box2 direction="vertical" fullWidth={true}>
        <ClickableBox onClick={this._toggleExpanded}>
          <Box2 direction="horizontal" fullWidth={true} style={styles.headerContainer}>
            <Box2 direction="horizontal" gap="tiny" style={styles.labelContainer}>
              <Icon
                type={this.state.expanded ? 'iconfont-caret-down' : 'iconfont-caret-right'}
                style={iconCastPlatformStyles(styles.caret)}
              />
              <Box2 direction="vertical">
                <Text type="BodySemibold" lineClamp={1}>
                  {this.props.name}
                </Text>
                <Text type="BodySmall" lineClamp={1}>
                  {this.props.issuerName}
                </Text>
              </Box2>
            </Box2>
            <Box2 direction="vertical" style={styles.balanceContainer} fullHeight={true}>
              <Text type="BodyExtrabold" lineClamp={1} style={{color: globalColors.purple2}}>
                {this.props.balance} {this.props.code}
              </Text>
              <Text type="BodySmall" lineClamp={1}>
                {this.props.equivBalance}
              </Text>
            </Box2>
          </Box2>
        </ClickableBox>
        {this.state.expanded && (
          <Box2 direction="horizontal" fullWidth={true} style={styles.expandedRowContainer}>
            {this.props.code === 'XLM' && (
              <BalanceSummary
                availableToSend={this.props.availableToSend}
                equivAvailableToSend={this.props.equivAvailableToSend}
                reserves={this.props.reserves}
                total={this.props.balance}
              />
            )}
            {!!this.props.issuerAccountID && <IssuerAccountID issuerAccountID={this.props.issuerAccountID} />}
          </Box2>
        )}
      </Box2>
    )
  }
}

type BalanceSummaryProps = {
  availableToSend: string,
  equivAvailableToSend: string,
  reserves: Array<Types.Reserve>,
  total: string,
}

const BalanceSummary = (props: BalanceSummaryProps) => {
  const _openStellarURL = () => {
    if (!isMobile) return
    openURL('https://www.stellar.org/faq/#_Why_is_there_a_minimum_balance')
  }

  return (
    <Box2 direction="vertical" fullWidth={true} style={styles.balanceSummaryContainer}>
      <Divider style={{marginBottom: globalMargins.tiny}} />
      <Box2 direction="horizontal" fullWidth={true}>
        <Text type="BodySemibold" style={styles.leftColText}>
          Total
        </Text>
        <Text type="BodyExtrabold" selectable={true}>
          {props.total}
        </Text>
      </Box2>
      {props.reserves.map(reserve => (
        <Box2 direction="horizontal" fullWidth={true} key={reserve.description}>
          <Box2 direction="horizontal" style={styles.leftColText}>
            <Text type="Body" lineClamp={1}>
              Reserve ({reserve.description})
            </Text>
            {reserve.description === 'account' && (
              <WithTooltip
                text="Minimum balances help protect the network from the creation of spam accounts."
                multiline={true}
              >
                <Icon
                  fontSize={isMobile ? 18 : 12}
<<<<<<< HEAD
                  onClick={_openStellarURL}
                  style={styles.questionMark}
                  type="iconfont-question-mark" />
=======
                  // onClick={_openStellarURL}
                  style={styles.questionMark}
                  type="iconfont-question-mark"
                />
>>>>>>> 6f55944b
              </WithTooltip>
            )}
          </Box2>
          <Text type="Body" lineClamp={1} selectable={true}>
            -{reserve.amount}
          </Text>
        </Box2>
      ))}
      <Divider style={{marginBottom: globalMargins.tiny, marginTop: globalMargins.tiny}} />
      <Box2 direction="horizontal" fullWidth={true} style={{alignItems: 'flex-start'}}>
        <Text type="BodySemibold" style={styles.leftColText}>
          Available to send
        </Text>
        <Box2 direction="vertical" style={styles.balanceContainer}>
          <Text type="Body" selectable={true} style={{fontWeight: '800'}}>
            {props.availableToSend}
          </Text>
          <Text type="BodySmall" selectable={true}>
            {props.equivAvailableToSend}
          </Text>
        </Box2>
      </Box2>
    </Box2>
  )
}

type IssuerAccountIDProps = {
  issuerAccountID: string,
}

const IssuerAccountID = (props: IssuerAccountIDProps) => (
  <Box2 direction="vertical" fullWidth={true} style={styles.balanceSummaryContainer}>
    <Text type="Body">Issuer:</Text>
    <Text type="Body" selectable={true}>
      {props.issuerAccountID}
    </Text>
  </Box2>
)

const styles = styleSheetCreate({
  balanceContainer: {
    alignItems: 'flex-end',
    justifyContent: 'flex-start',
  },
  balanceSummaryContainer: {
    flexBasis: 355,
    flexShrink: 1,
  },
  caret: platformStyles({
    isElectron: {lineHeight: '2'},
    isMobile: {marginTop: 6},
  }),
  expandedRowContainer: {
    justifyContent: 'flex-end',
    paddingBottom: globalMargins.tiny,
    paddingLeft: globalMargins.medium,
    paddingRight: globalMargins.small,
  },
  headerContainer: {
    height: 48,
    padding: globalMargins.tiny,
    paddingRight: globalMargins.small,
  },
  labelContainer: {
    flex: 1,
  },
  leftColText: {
    flex: 1,
  },
  questionMark: platformStyles({
    common: {
      marginLeft: 4,
    },
    isElectron: {
      cursor: 'pointer',
    },
  }),
})<|MERGE_RESOLUTION|>--- conflicted
+++ resolved
@@ -2,9 +2,6 @@
 import * as React from 'react'
 import * as Types from '../../constants/types/wallets'
 import openURL from '../../util/open-url'
-<<<<<<< HEAD
-import {Box2, ClickableBox, Divider, Icon, Text, WithTooltip, iconCastPlatformStyles} from '../../common-adapters'
-=======
 import {
   Box2,
   ClickableBox,
@@ -14,7 +11,6 @@
   WithTooltip,
   iconCastPlatformStyles,
 } from '../../common-adapters'
->>>>>>> 6f55944b
 import {globalColors, globalMargins, isMobile, platformStyles, styleSheetCreate} from '../../styles'
 
 export type Props = {
@@ -126,16 +122,10 @@
               >
                 <Icon
                   fontSize={isMobile ? 18 : 12}
-<<<<<<< HEAD
-                  onClick={_openStellarURL}
-                  style={styles.questionMark}
-                  type="iconfont-question-mark" />
-=======
                   // onClick={_openStellarURL}
                   style={styles.questionMark}
                   type="iconfont-question-mark"
                 />
->>>>>>> 6f55944b
               </WithTooltip>
             )}
           </Box2>
