--- conflicted
+++ resolved
@@ -65,13 +65,8 @@
     {selectedTeamRect: null},
     {onSetSelectedTeamRect: () => selectedTeamRect => ({selectedTeamRect})}
   ),
-<<<<<<< HEAD
   remoteConnect(s => s, mapDispatchToProps, mergeProps),
-  branch(props => !props.username, renderNothing),
-=======
-  connect(s => s, mapDispatchToProps, mergeProps),
   branch(props => !props.nonUser && !props.username, renderNothing),
->>>>>>> c86643cb
   lifecycle({
     componentDidMount() {
       this.props._onSetTeamJoinError('')
