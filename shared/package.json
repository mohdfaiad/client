--- conflicted
+++ resolved
@@ -127,13 +127,8 @@
   "dependencies": {
     "base64-js": "1.3.0",
     "buffer": "5.2.1",
-<<<<<<< HEAD
-    "core-js": "2.5.7",
-    "cross-env": "5.2.0",
     "electron-spellchecker": "git://github.com/keybase/electron-spellchecker#39a93785fb11e69e3d633532929e4129334c5a8e",
-=======
     "classnames": "2.2.6",
->>>>>>> 2a972ea5
     "emoji-datasource": "4.1.0",
     "emoji-datasource-apple": "4.1.0",
     "emoji-mart": "2.8.1",
@@ -208,12 +203,8 @@
     "del": "3.0.0",
     "electron": "3.0.7",
     "electron-packager": "12.2.0",
-<<<<<<< HEAD
     "electron-rebuild": "^1.8.2",
-    "eslint": "5.6.1",
-=======
     "eslint": "5.8.0",
->>>>>>> 2a972ea5
     "eslint-config-standard": "12.0.0",
     "eslint-config-standard-jsx": "6.0.2",
     "eslint-config-standard-react": "7.0.2",
