--- conflicted
+++ resolved
@@ -212,13 +212,8 @@
     "eslint-plugin-react": "7.9.1",
     "eslint-plugin-standard": "3.1.0",
     "file-loader": "1.1.11",
-<<<<<<< HEAD
-    "flow-bin": "0.75.0",
-    "flow-typed": "2.4.0",
-=======
     "flow-bin": "0.76.0",
     "flow-typed": "^2.4.0",
->>>>>>> b25a89bf
     "fs-extra": "6.0.1",
     "jest": "23.1.0",
     "jest-glamor-react": "4.3.0",
