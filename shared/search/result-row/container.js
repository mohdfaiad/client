--- conflicted
+++ resolved
@@ -1,16 +1,9 @@
 // @flow
 import SearchResultRow from '.'
-<<<<<<< HEAD
-import {followStateHelper} from '../../constants/search'
+import {Map} from 'immutable'
 import {userIsInTeamHelper} from '../../constants/teams'
-
-import type {TypedState} from '../../constants/reducer'
-import type {SearchResultId} from '../../constants/search'
-=======
-import {Map} from 'immutable'
 import {followStateHelper, type SearchResultId} from '../../constants/search'
 import {connect, type MapStateToProps, type TypedState} from '../../util/container'
->>>>>>> caa0d28b
 
 const mapStateToProps: MapStateToProps<*, *, *> = (
   state: TypedState,
@@ -20,21 +13,9 @@
     onClick,
     onMouseOver,
     onShowTracker,
-<<<<<<< HEAD
-  }: {
-    disableIfInTeamName: ?string,
-    id: SearchResultId,
-    onClick: () => void,
-    onMouseOver: () => void,
-    onShowTracker: () => void,
-  }
-) => {
-  const result = state.entities.getIn(['search', 'searchResults', id], Map()).toObject()
-=======
-  }: {id: SearchResultId, onClick: () => void, onMouseOver?: () => void, onShowTracker?: () => void}
+  }: {disableIfInTeamName: ?string, id: SearchResultId, onClick: () => void, onMouseOver?: () => void, onShowTracker?: () => void}
 ) => {
   const result: any = state.entities.getIn(['search', 'searchResults', id], Map()).toObject()
->>>>>>> caa0d28b
   const leftFollowingState = followStateHelper(state, result.leftUsername, result.leftService)
   const rightFollowingState = followStateHelper(state, result.rightUsername, result.rightService)
   const leftIsInTeam = disableIfInTeamName
