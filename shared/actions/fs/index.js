// @flow
import logger from '../../logger'
import * as Constants from '../../constants/fs'
import * as FsGen from '../fs-gen'
import * as I from 'immutable'
import * as RPCTypes from '../../constants/types/rpc-gen'
import * as Saga from '../../util/saga'
import engine from '../../engine'
import * as NotificationsGen from '../notifications-gen'
import * as Types from '../../constants/types/fs'
import flags from '../../util/feature-flags'
import {platformSpecificSaga, platformSpecificIntentEffect} from './platform-specific'
import {getContentTypeFromURL} from '../platform-specific'
import {isMobile} from '../../constants/platform'
import {type TypedState} from '../../util/container'
import {putActionIfOnPath, navigateAppend} from '../route-tree'

function* listFavoritesSaga(): Saga.SagaGenerator<any, any> {
  const state: TypedState = yield Saga.select()
  try {
    const results = yield Saga.call(RPCTypes.apiserverGetWithSessionRpcPromise, {
      args: [{key: 'problems', value: '1'}],
      endpoint: 'kbfs/favorite/list',
    })
    const username = state.config.username || ''
    const loggedIn = state.config.loggedIn
    const folders = Constants.folderToFavoriteItems(results && results.body, username, loggedIn)

    yield Saga.put(FsGen.createFavoritesLoaded({folders}))
  } catch (e) {
    logger.warn('Error listing favorites:', e)
  }
}

const direntToMetadata = (d: RPCTypes.Dirent) => ({
  name: d.name.split('/').pop(),
  lastModifiedTimestamp: d.time,
  lastWriter: d.lastWriterUnverified,
  size: d.size,
  writable: d.writable,
})

const makeEntry = (d: RPCTypes.Dirent, children?: Set<string>) => {
  switch (d.direntType) {
    case RPCTypes.simpleFSDirentType.dir:
      return Constants.makeFolder({
        ...direntToMetadata(d),
        children: I.Set(children),
        progress: children ? 'loaded' : undefined,
      })
    case RPCTypes.simpleFSDirentType.sym:
      return Constants.makeSymlink({
        ...direntToMetadata(d),
        progress: 'loaded',
        // TODO: plumb link target
      })
    case RPCTypes.simpleFSDirentType.file:
    case RPCTypes.simpleFSDirentType.exec:
      return Constants.makeFile({
        ...direntToMetadata(d),
        progress: 'loaded',
      })
    default:
      return Constants.makeUnknownPathItem({
        ...direntToMetadata(d),
        progress: 'loaded',
      })
  }
}

function* filePreview(action: FsGen.FilePreviewLoadPayload): Saga.SagaGenerator<any, any> {
  const rootPath = action.payload.path

  const dirent = yield Saga.call(RPCTypes.SimpleFSSimpleFSStatRpcPromise, {
    path: {
      PathType: RPCTypes.simpleFSPathType.kbfs,
      kbfs: Constants.fsPathToRpcPathString(rootPath),
    },
  })

  const meta = makeEntry(dirent)
  yield Saga.put(FsGen.createFilePreviewLoaded({meta, path: rootPath}))
}

// See constants/types/fs.js on what this is for.
// We intentionally keep this here rather than in the redux store.
const folderListRefreshTags: Map<Types.RefreshTag, Types.Path> = new Map()
const mimeTypeRefreshTags: Map<Types.RefreshTag, Types.Path> = new Map()

function* folderList(action: FsGen.FolderListLoadPayload): Saga.SagaGenerator<any, any> {
  const opID = Constants.makeUUID()
  const {refreshTag, path: rootPath} = action.payload

  refreshTag && folderListRefreshTags.set(refreshTag, rootPath)

  const pathElems = Types.getPathElements(rootPath)
  if (pathElems.length < 3) {
    yield Saga.call(RPCTypes.SimpleFSSimpleFSListRpcPromise, {
      opID,
      path: {
        PathType: RPCTypes.simpleFSPathType.kbfs,
        kbfs: Constants.fsPathToRpcPathString(rootPath),
      },
      filter: RPCTypes.simpleFSListFilter.filterAllHidden,
      refreshSubscription: false,
    })
  } else {
    yield Saga.call(RPCTypes.SimpleFSSimpleFSListRecursiveToDepthRpcPromise, {
      opID,
      path: {
        PathType: RPCTypes.simpleFSPathType.kbfs,
        kbfs: Constants.fsPathToRpcPathString(rootPath),
      },
      filter: RPCTypes.simpleFSListFilter.filterAllHidden,
      refreshSubscription: false,
      depth: 1,
    })
  }

  yield Saga.call(RPCTypes.SimpleFSSimpleFSWaitRpcPromise, {opID})

  const result = yield Saga.call(RPCTypes.SimpleFSSimpleFSReadListRpcPromise, {opID})
  const entries = result.entries || []
  const childMap = entries.reduce((m: Map<Types.Path, Set<string>>, d: RPCTypes.Dirent) => {
    const [parent, child] = d.name.split('/')
    if (child) {
      // Only add to the children set if the parent definitely has children.
      const fullParent = Types.pathConcat(rootPath, parent)
      let children = m.get(fullParent)
      if (!children) {
        children = new Set()
        m.set(fullParent, children)
      }
      children.add(child)
    } else {
      let children = m.get(rootPath)
      if (!children) {
        children = new Set()
        m.set(rootPath, children)
      }
      children.add(d.name)
    }
    return m
  }, new Map())

  const direntToPathAndPathItem = (d: RPCTypes.Dirent) => {
    const path = Types.pathConcat(rootPath, d.name)
    const entry = makeEntry(d, childMap.get(path))
    if (entry.type === 'folder' && Types.getPathLevel(path) > 3 && d.name.indexOf('/') < 0) {
      // Since we are loading with a depth of 2, first level directories are
      // considered "loaded".
      return [path, entry.set('progress', 'loaded')]
    }
    return [path, entry]
  }

  // Get metadata fields of the directory that we just loaded from state to
  // avoid overriding them.
  const state = yield Saga.select()
  const {
    lastModifiedTimestamp,
    lastWriter,
    size,
    writable,
    favoriteChildren,
    tlfMeta,
  }: Types.FolderPathItem = state.fs.pathItems.get(rootPath)

  const pathItems = [
    [
      rootPath,
      Constants.makeFolder({
        lastModifiedTimestamp,
        lastWriter,
        size,
        name: Types.getPathName(rootPath),
        writable,
        children: I.Set(childMap.get(rootPath)),
        progress: 'loaded',
        tlfMeta,
        favoriteChildren,
      }),
    ],
    ...entries.map(direntToPathAndPathItem),
  ]
  yield Saga.put(FsGen.createFolderListLoaded({pathItems: I.Map(pathItems), path: rootPath}))
}

function* monitorDownloadProgress(key: string, opID: RPCTypes.OpID) {
  // This loop doesn't finish on its own, but it's in a Saga.race with
  // `SimpleFSWait`, so it's "canceled" when the other finishes.
  while (true) {
    yield Saga.delay(500)
    const progress = yield Saga.call(RPCTypes.SimpleFSSimpleFSCheckRpcPromise, {opID})
    if (progress.bytesTotal === 0) {
      continue
    }
    yield Saga.put(
      FsGen.createDownloadProgress({
        key,
        endEstimate: progress.endEstimate,
        completePortion: progress.bytesWritten / progress.bytesTotal,
      })
    )
  }
}

function* download(action: FsGen.DownloadPayload): Saga.SagaGenerator<any, any> {
  const {path, intent} = action.payload
  const opID = Constants.makeUUID()

  // Figure out the local path we are downloading into.
  let localPath = action.payload.localPath
  if (!localPath) {
    switch (intent) {
      case 'none':
        // This adds " (1)" suffix to the base name, if the destination path
        // already exists.
        localPath = yield Saga.call(Constants.downloadFilePathFromPath, path)
        break
      case 'camera-roll':
      case 'share':
        // For saving to camera roll or sharing to other apps, we are
        // downloading to the app's local storage. So don't bother trying to
        // avoid overriding existing files. Just download over them.
        localPath = Constants.downloadFilePathFromPathNoSearch(path)
        break
      case 'web-view':
      case 'web-view-text':
        // TODO
        return
      default:
        /*::
      declare var ifFlowErrorsHereItsCauseYouDidntHandleAllTypesAbove: (a: empty) => any
      ifFlowErrorsHereItsCauseYouDidntHandleAllTypesAbove(intent);
      */
        localPath = yield Saga.call(Constants.downloadFilePathFromPath, path)
        break
    }
  }

  const key = Constants.makeDownloadKey(path, localPath)

  yield Saga.put(
    FsGen.createDownloadStarted({
      key,
      path,
      localPath,
      intent,
      opID,
      // Omit entryType to let reducer figure out.
    })
  )

  yield Saga.call(RPCTypes.SimpleFSSimpleFSCopyRecursiveRpcPromise, {
    opID,
    src: {
      PathType: RPCTypes.simpleFSPathType.kbfs,
      kbfs: Constants.fsPathToRpcPathString(path),
    },
    dest: {
      PathType: RPCTypes.simpleFSPathType.local,
      local: localPath,
    },
  })

  try {
    yield Saga.race({
      monitor: Saga.call(monitorDownloadProgress, key, opID),
      wait: Saga.call(RPCTypes.SimpleFSSimpleFSWaitRpcPromise, {opID}),
    })

    // No error, so the download has finished successfully. Set the
    // completePortion to 1.
    yield Saga.put(FsGen.createDownloadProgress({key, completePortion: 1}))

    const mimeType = yield Saga.call(_loadMimeType, path)

    // Kick off any post-download actions, now that the file is available locally.
    const intentEffect = platformSpecificIntentEffect(intent, localPath, mimeType)
    intentEffect && (yield intentEffect)
  } catch (error) {
    console.log(`Download for intent[${intent}] error: ${error}`)
    yield Saga.put(FsGen.createDownloadFinished({key, error}))
    return
  }

  yield Saga.put(FsGen.createDownloadFinished({key}))
}

function* upload(action: FsGen.UploadPayload) {
  const {parentPath, localPath} = action.payload
  const opID = Constants.makeUUID()
  const name = Types.getLocalPathName(localPath)
  const path = Types.pathConcat(parentPath, name)

  yield Saga.put(FsGen.createUploadStarted({path}))

  // TODO: confirm overwrites?
  // TODO: what about directory merges?
  yield Saga.call(RPCTypes.SimpleFSSimpleFSCopyRecursiveRpcPromise, {
    opID,
    src: {
      PathType: RPCTypes.simpleFSPathType.local,
      local: localPath,
    },
    dest: {
      PathType: RPCTypes.simpleFSPathType.kbfs,
      kbfs: Constants.fsPathToRpcPathString(path),
    },
  })

  try {
    yield Saga.call(RPCTypes.SimpleFSSimpleFSWaitRpcPromise, {opID})
    yield Saga.put(FsGen.createUploadWritingFinished({path}))
  } catch (error) {
    console.log(`Upload error: ${error}`)
    yield Saga.put(FsGen.createUploadWritingFinished({path, error}))
  }
}

function cancelDownload({payload: {key}}: FsGen.CancelDownloadPayload, state: TypedState) {
  const download = state.fs.downloads.get(key)
  if (!download) {
    console.log(`unknown download: ${key}`)
    return
  }
  const {
    meta: {opID},
  } = download
  return Saga.call(RPCTypes.SimpleFSSimpleFSCancelRpcPromise, {opID})
}

const getWaitDuration = (endEstimate: ?number, lower: number, upper: number): number => {
  if (!endEstimate) {
    return upper
  }

  const diff = endEstimate - Date.now()
  return diff < lower ? lower : diff > upper ? upper : diff
}

let polling = false
function* pollSyncStatusUntilDone(): Saga.SagaGenerator<any, any> {
  if (polling) {
    return
  }
  polling = true
  try {
    while (1) {
      yield Saga.call(RPCTypes.SimpleFSSimpleFSSuppressNotificationsRpcPromise, {
        suppressDurationSec: 8,
      })
      let {syncingPaths, totalSyncingBytes, endEstimate}: RPCTypes.FSSyncStatus = yield Saga.call(
        RPCTypes.SimpleFSSimpleFSSyncStatusRpcPromise
      )
      yield Saga.sequentially([
        Saga.put(
          FsGen.createJournalUpdate({
            syncingPaths: (syncingPaths || []).map(Types.stringToPath),
            totalSyncingBytes,
            endEstimate,
          })
        ),

        // Trigger folderListLoad and mimeTypeLoad for paths that user might be
        // looking at. Note that we are not checking the syncingPaths here,
        // because we are polling and things can slip through between
        // SimpleFSSyncStatus calls. So instead just always re-load them on the
        // same interval we are polling on journal status.
        ...Array.from(folderListRefreshTags).map(([_, path]) => Saga.put(FsGen.createFolderListLoad({path}))),
        ...Array.from(mimeTypeRefreshTags).map(([_, path]) => Saga.put(FsGen.createMimeTypeLoad({path}))),
      ])

      // It's possible syncingPaths has not been emptied before
      // totalSyncingBytes becomes 0. So check both.
      if (totalSyncingBytes <= 0 && !(syncingPaths && syncingPaths.length)) {
        break
      }

      yield Saga.sequentially([
        Saga.put(NotificationsGen.createBadgeApp({key: 'kbfsUploading', on: true})),
        Saga.put(FsGen.createSetFlags({syncing: true})),
        Saga.delay(getWaitDuration(endEstimate, 100, 4000)), // 0.1s to 4s
      ])
    }
  } finally {
    polling = false
    yield Saga.sequentially([
      Saga.put(NotificationsGen.createBadgeApp({key: 'kbfsUploading', on: false})),
      Saga.put(FsGen.createSetFlags({syncing: false})),
    ])
  }
}

function _setupFSHandlers() {
  engine().setIncomingActionCreators('keybase.1.NotifyFS.FSSyncActivity', () => [FsGen.createFsActivity()])
  engine().setIncomingActionCreators('keybase.1.NotifyFS.FSActivity', () => [FsGen.createFsActivity()])
}

function refreshLocalHTTPServerInfo() {
  return Saga.call(RPCTypes.SimpleFSSimpleFSGetHTTPAddressAndTokenRpcPromise)
}

function refreshLocalHTTPServerInfoResult({address, token}: RPCTypes.SimpleFSGetHTTPAddressAndTokenResponse) {
  return Saga.put(FsGen.createLocalHTTPServerInfo({address, token}))
}

function* ignoreFavoriteSaga(action: FsGen.FavoriteIgnorePayload): Saga.SagaGenerator<any, any> {
  const folder = Constants.folderRPCFromPath(action.payload.path)
  if (!folder) {
    yield Saga.put(
      FsGen.createFavoriteIgnoreError({
        path: action.payload.path,
        errorText: 'No folder specified',
      })
    )
  } else {
    try {
      yield Saga.call(RPCTypes.favoriteFavoriteIgnoreRpcPromise, {
        folder,
      })
    } catch (error) {
      logger.warn('Err in favorite.favoriteAddOrIgnore', error)
    }
  }
}

// Following RFC https://tools.ietf.org/html/rfc7231#section-3.1.1.1 Examples:
//   text/html;charset=utf-8
//   text/html;charset=UTF-8
//   Text/HTML;Charset="utf-8"
//   text/html; charset="utf-8"
// The last part is optional, so if `;` is missing, it'd be just the mimetype.
const extractMimeTypeFromContentType = (contentType: string): string => {
  const ind = contentType.indexOf(';')
  return (ind > -1 ? contentType.slice(0, ind) : contentType).toLowerCase()
}

const getMimeTypePromise = (path: Types.Path, serverInfo: Types._LocalHTTPServer) =>
  new Promise((resolve, reject) =>
    getContentTypeFromURL(Constants.generateFileURL(path, serverInfo), ({error, statusCode, contentType}) => {
      if (error) {
        reject(error)
        return
      }
      switch (statusCode) {
        case 200:
          resolve(extractMimeTypeFromContentType(contentType || ''))
          return
        case 403:
          reject(Constants.invalidTokenError)
          return
        default:
          reject(new Error(`unexpected HTTP status code: ${statusCode || ''}`))
      }
    })
  )

// _loadMimeType uses HEAD request to load mime type from the KBFS HTTP server.
// If the server address/token are not populated yet, or if the token turns out
// to be invalid, it automatically calls refreshLocalHTTPServerInfo to refresh
// that. The generator function returns the loaded mime type for the given
// path, and in addition triggers a mimeTypeLoaded so the loaded mime type for
// given path is populated in the store.
function* _loadMimeType(path: Types.Path, refreshTag?: Types.RefreshTag) {
  refreshTag && mimeTypeRefreshTags.set(refreshTag, path)

  const state = yield Saga.select()
  let {address, token} = state.fs.localHTTPServerInfo || Constants.makeLocalHTTPServer()
  // This should finish within 2 iterations most. But just in case we bound it
  // at 4.
  for (let i = 0; i < 4; ++i) {
    if (address === '' || token === '') {
      ;({address, token} = yield refreshLocalHTTPServerInfo())
      yield refreshLocalHTTPServerInfoResult({address, token})
    }
    try {
      const mimeType = yield Saga.call(getMimeTypePromise, path, {address, token})
      yield Saga.put(FsGen.createMimeTypeLoaded({path, mimeType}))
      return mimeType
    } catch (err) {
      if (err !== Constants.invalidTokenError) {
        throw err
      }
      token = '' // Set token to '' to trigger the refresh in next iteration.
    }
  }
  throw new Error('failed to load mime type')
}

const loadMimeType = (action: FsGen.MimeTypeLoadPayload) =>
  Saga.call(_loadMimeType, action.payload.path, action.payload.refreshTag)

const commitEdit = (action: FsGen.CommitEditPayload, state: TypedState) => {
  const {editID} = action.payload
  const edit = state.fs.edits.get(editID)
  if (!edit) {
    return null
  }
  const {parentPath, name, type} = edit
  switch (type) {
    case 'new-folder':
      return Saga.call(RPCTypes.SimpleFSSimpleFSOpenRpcPromise, {
        opID: Constants.makeUUID(),
        dest: {
          PathType: RPCTypes.simpleFSPathType.kbfs,
          kbfs: Constants.fsPathToRpcPathString(Types.pathConcat(parentPath, name)),
        },
        flags: RPCTypes.simpleFSOpenFlags.directory,
      })
    default:
      /*::
      declare var ifFlowErrorsHereItsCauseYouDidntHandleAllActionTypesAbove: (type: empty) => any
      ifFlowErrorsHereItsCauseYouDidntHandleAllActionTypesAbove(type);
      */
      return null
  }
}

const editSuccess = (res, action, state: TypedState) => {
  const {editID} = action.payload
  const edit = state.fs.edits.get(editID)
  if (!edit) {
    return null
  }
  const {parentPath, type} = edit
  const effects = [Saga.put(FsGen.createEditSuccess({editID}))]

  switch (type) {
    case 'new-folder':
      effects.push(Saga.put(FsGen.createFolderListLoad({path: parentPath})))
      break
    default:
      /*::
      declare var ifFlowErrorsHereItsCauseYouDidntHandleAllActionTypesAbove: (type: empty) => any
      ifFlowErrorsHereItsCauseYouDidntHandleAllActionTypesAbove(type);
      */
      break
  }

  return Saga.sequentially(effects)
}

const editFailed = (res, {payload: {editID}}) => Saga.put(FsGen.createEditFailed({editID}))

function* openPathItem(action: FsGen.OpenPathItemPayload): Saga.SagaGenerator<any, any> {
  const {path, routePath} = action.payload
  const state: TypedState = yield Saga.select()
  const pathItem = state.fs.pathItems.get(path, Constants.unknownPathItem)
  if (pathItem.type === 'folder') {
    yield Saga.put(
      putActionIfOnPath(
        routePath,
        navigateAppend([
          {
            props: {path},
            selected: 'folder',
          },
        ])
      )
    )
    return
  }

  let bare = false
  if (pathItem.type === 'file') {
    let mimeType = pathItem.mimeType
    if (mimeType === '') {
      mimeType = yield Saga.call(_loadMimeType, path)
    }
    bare = isMobile && Constants.viewTypeFromMimeType(mimeType) === 'image'
  }

  yield Saga.put(
    putActionIfOnPath(
      routePath,
      navigateAppend([
        {
          props: {path},
          selected: bare ? 'barePreview' : 'preview',
        },
      ])
    )
  )
}

const letResetUserBackIn = ({payload: {id, username}}: FsGen.LetResetUserBackInPayload) =>
  Saga.call(RPCTypes.teamsTeamReAddMemberAfterResetRpcPromise, {id, username})

const letResetUserBackInResult = () => undefined // Saga.put(FsGen.createLoadResets())

function* fsSaga(): Saga.SagaGenerator<any, any> {
<<<<<<< HEAD
  yield Saga.actionToAction(LoginGen.logout, resetStore)
=======
>>>>>>> 14fe3ce8
  yield Saga.safeTakeEveryPure(
    FsGen.refreshLocalHTTPServerInfo,
    refreshLocalHTTPServerInfo,
    refreshLocalHTTPServerInfoResult
  )
  yield Saga.safeTakeEveryPure(FsGen.cancelDownload, cancelDownload)
  yield Saga.safeTakeEvery(FsGen.download, download)
  yield Saga.safeTakeEvery(FsGen.upload, upload)
  yield Saga.safeTakeEvery(FsGen.folderListLoad, folderList)
  yield Saga.safeTakeEvery(FsGen.filePreviewLoad, filePreview)
  yield Saga.safeTakeEvery(FsGen.favoritesLoad, listFavoritesSaga)
  yield Saga.safeTakeEvery(FsGen.favoriteIgnore, ignoreFavoriteSaga)
  yield Saga.safeTakeEveryPure(FsGen.mimeTypeLoad, loadMimeType)
  yield Saga.safeTakeEveryPure(FsGen.letResetUserBackIn, letResetUserBackIn, letResetUserBackInResult)
  if (flags.fsWritesEnabled) {
    yield Saga.safeTakeEveryPure(FsGen.commitEdit, commitEdit, editSuccess, editFailed)
  }

  yield Saga.safeTakeEvery(FsGen.fsActivity, pollSyncStatusUntilDone)
  yield Saga.safeTakeEveryPure(FsGen.setupFSHandlers, _setupFSHandlers)

  yield Saga.fork(platformSpecificSaga)

  // These are saga tasks that may use actions above.
  yield Saga.safeTakeEvery(FsGen.openPathItem, openPathItem)
}

export default fsSaga<|MERGE_RESOLUTION|>--- conflicted
+++ resolved
@@ -591,10 +591,6 @@
 const letResetUserBackInResult = () => undefined // Saga.put(FsGen.createLoadResets())
 
 function* fsSaga(): Saga.SagaGenerator<any, any> {
-<<<<<<< HEAD
-  yield Saga.actionToAction(LoginGen.logout, resetStore)
-=======
->>>>>>> 14fe3ce8
   yield Saga.safeTakeEveryPure(
     FsGen.refreshLocalHTTPServerInfo,
     refreshLocalHTTPServerInfo,
