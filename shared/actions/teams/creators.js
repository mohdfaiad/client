// @flow
import * as Constants from '../../constants/teams'
import type {ConversationIDKey} from '../../constants/chat'

function createNewTeam(name: string) {
  return {payload: {name}, type: 'teams:createNewTeam'}
}

function createNewTeamFromConversation(conversationIDKey: ConversationIDKey, name: string) {
  return {payload: {conversationIDKey, name}, type: 'teams:createNewTeamFromConversation'}
}

function createChannel(teamname: string, channelname: string, description: ?string) {
  return {payload: {channelname, description, teamname}, type: 'teams:createChannel'}
}

function getChannels(teamname: string): Constants.GetChannels {
  return {payload: {teamname}, type: 'teams:getChannels'}
}

function getTeams(): Constants.GetTeams {
  return {payload: {}, type: 'teams:getTeams'}
}

function getDetails(teamname: string): Constants.GetDetails {
  return {payload: {teamname}, type: 'teams:getDetails'}
}

function toggleChannelMembership(teamname: string, channelname: string): Constants.ToggleChannelMembership {
  return {payload: {channelname, teamname}, type: 'teams:toggleChannelMembership'}
}

function saveChannelMembership(
  teamname: string,
  channelState: Constants.ChannelMembershipState
): Constants.SaveChannelMembership {
  return {payload: {channelState, teamname}, type: 'teams:saveChannelMembership'}
}

function addPeopleToTeam(teamname: string, role: string): Constants.AddPeopleToTeam {
  return {payload: {role, teamname}, type: 'teams:addPeopleToTeam'}
}

function inviteToTeamByEmail(
  teamname: string,
  role: Constants.TeamRoleType,
  invitees: string
): Constants.InviteToTeamByEmail {
  return {payload: {invitees, role, teamname}, type: 'teams:inviteToTeamByEmail'}
}

function inviteToTeamByPhone(
  teamname: string,
  role: Constants.TeamRoleType,
  phoneNumber: string
): Constants.InviteToTeamByPhone {
  return {payload: {teamname, role, phoneNumber}, type: 'teams:inviteToTeamByPhone'}
}

function joinTeam(teamname: string): Constants.JoinTeam {
  return {payload: {teamname}, type: 'teams:joinTeam'}
}

function leaveTeam(teamname: string): Constants.LeaveTeam {
  return {payload: {teamname}, type: 'teams:leaveTeam'}
}

function makeTeamOpen(
  teamname: string,
  convertToOpen: boolean,
  defaultRole: Constants.TeamRoleType
): Constants.MakeTeamOpen {
  return {payload: {convertToOpen, defaultRole, teamname}, type: 'teams:makeTeamOpen'}
}

function addToTeam(
  name: string,
  email: string,
  username: string,
  role: Constants.TeamRoleType,
  sendChatNotification: boolean
): Constants.AddToTeam {
  return {payload: {name, email, username, role, sendChatNotification}, type: 'teams:addToTeam'}
}

function editMembership(
  name: string,
  username: string,
  role: Constants.TeamRoleType
): Constants.EditMembership {
  return {payload: {name, username, role}, type: 'teams:editMembership'}
}

function removeMember(email: string, name: string, username: string): Constants.RemoveMemberOrPendingInvite {
  return {payload: {email, name, username}, type: 'teams:removeMemberOrPendingInvite'}
}

function ignoreRequest(name: string, username: string): Constants.IgnoreRequest {
  return {payload: {name, username}, type: 'teams:ignoreRequest'}
}

function setPublicityMember(teamname: string, enabled: boolean) {
  return {payload: {enabled, teamname}, type: 'teams:setPublicityMember'}
}

function setPublicityTeam(teamname: string, enabled: boolean) {
  return {payload: {enabled, teamname}, type: 'teams:setPublicityTeam'}
}

function setTeamCreationError(teamCreationError: string): Constants.SetTeamCreationError {
  return {payload: {teamCreationError}, type: 'teams:setTeamCreationError'}
}

function setTeamCreationPending(teamCreationPending: boolean): Constants.SetTeamCreationPending {
  return {payload: {teamCreationPending}, type: 'teams:setTeamCreationPending'}
}
function setTeamJoinError(teamJoinError: string): Constants.SetTeamJoinError {
  return {payload: {teamJoinError}, type: 'teams:setTeamJoinError'}
}

function setTeamJoinSuccess(teamJoinSuccess: boolean): Constants.SetTeamJoinSuccess {
  return {payload: {teamJoinSuccess}, type: 'teams:setTeamJoinSuccess'}
}

function setupTeamHandlers(): Constants.SetupTeamHandlers {
  return {payload: undefined, type: 'teams:setupTeamHandlers'}
}

function updateChannelName(
  conversationIDKey: ConversationIDKey,
  newChannelName: string
): Constants.UpdateChannelName {
  return {payload: {conversationIDKey, newChannelName}, type: 'teams:updateChannelName'}
}

function updateTopic(conversationIDKey: ConversationIDKey, newTopic: string): Constants.UpdateTopic {
  return {payload: {conversationIDKey, newTopic}, type: 'teams:updateTopic'}
}

function deleteChannel(conversationIDKey: ConversationIDKey): Constants.DeleteChannel {
  return {payload: {conversationIDKey}, type: 'teams:deleteChannel'}
}

function badgeAppForTeams(
  newTeamNames: Array<string>,
  newTeamAccessRequests: Array<string>
): Constants.BadgeAppForTeams {
  return {payload: {newTeamNames, newTeamAccessRequests}, type: 'teams:badgeAppForTeams'}
}

export {
  addPeopleToTeam,
  addToTeam,
  createChannel,
  createNewTeam,
  createNewTeamFromConversation,
  deleteChannel,
  editMembership,
  getChannels,
  getDetails,
  getTeams,
  ignoreRequest,
  inviteToTeamByEmail,
  inviteToTeamByPhone,
  joinTeam,
  leaveTeam,
  makeTeamOpen,
  removeMember,
<<<<<<< HEAD
  setPublicityMember,
  setPublicityTeam,
=======
  saveChannelMembership,
>>>>>>> beec3710
  setTeamCreationError,
  setTeamCreationPending,
  setTeamJoinError,
  setTeamJoinSuccess,
  setupTeamHandlers,
  toggleChannelMembership,
  updateChannelName,
  updateTopic,
  badgeAppForTeams,
}<|MERGE_RESOLUTION|>--- conflicted
+++ resolved
@@ -166,12 +166,9 @@
   leaveTeam,
   makeTeamOpen,
   removeMember,
-<<<<<<< HEAD
+  saveChannelMembership,  
   setPublicityMember,
   setPublicityTeam,
-=======
-  saveChannelMembership,
->>>>>>> beec3710
   setTeamCreationError,
   setTeamCreationPending,
   setTeamJoinError,
