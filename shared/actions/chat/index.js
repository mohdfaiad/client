--- conflicted
+++ resolved
@@ -1148,18 +1148,9 @@
   }
 }
 
-<<<<<<< HEAD
 // TODO this is kinda confusing. I think there is duplicated state...
 function* _updateTempSearchConversation(action: SearchConstants.UserInputItemsUpdated) {
   const {payload: {userInputItemIds}} = action
-=======
-function* _updateTempSearchConversation(
-  action: Constants.StageUserForSearch | Constants.UnstageUserForSearch
-) {
-  const {payload: {user}} = action
-  const searchResultMap = yield select(searchResultMapSelector)
-  const maybeUpgradedUser = maybeUpgradeSearchResultIdToKeybaseId(searchResultMap, user)
->>>>>>> 3218f925
   const me = yield select(usernameSelector)
 
   const actionsToPut = []
