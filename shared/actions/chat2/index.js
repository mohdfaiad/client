--- conflicted
+++ resolved
@@ -659,8 +659,6 @@
   return arr
 }, [])
 
-<<<<<<< HEAD
-=======
 const reasonToRPCReason = (reason: string): RPCChatTypes.GetThreadNonblockReason => {
   switch (reason) {
     case 'push':
@@ -672,9 +670,6 @@
   }
 }
 
-// We bookkeep the current request's paginationkey in case we get very slow callbacks so we we can ignore new paginationKeys that are too old
-const _loadingMessagesWithPaginationKey = {}
->>>>>>> 213fcacf
 // Load new messages on a thread. We call this when you select a conversation, we get a thread-is-stale notification, or when you scroll up and want more messages
 const loadMoreMessages = (
   action:
