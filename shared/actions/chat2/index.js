// @flow
import * as AppGen from '../app-gen'
import * as Chat2Gen from '../chat2-gen'
import * as ConfigGen from '../config-gen'
import * as Constants from '../../constants/chat2'
import * as EngineRpc from '../../constants/engine'
import * as I from 'immutable'
import * as KBFSGen from '../kbfs-gen'
import * as RPCChatTypes from '../../constants/types/rpc-chat-gen'
import * as RPCTypes from '../../constants/types/rpc-gen'
import * as Route from '../route-tree'
import * as Saga from '../../util/saga'
import * as SearchConstants from '../../constants/search'
import * as SearchGen from '../search-gen'
import * as TeamsGen from '../teams-gen'
import * as Types from '../../constants/types/chat2'
import * as UsersGen from '../users-gen'
import {hasCanPerform, retentionPolicyToServiceRetentionPolicy} from '../../constants/teams'
import type {NavigateActions} from '../../constants/types/route-tree'
import engine from '../../engine'
import logger from '../../logger'
import type {TypedState, Dispatch} from '../../util/container'
import {chatTab} from '../../constants/tabs'
import {isMobile} from '../../constants/platform'
import {getPath} from '../../route-tree'
import {NotifyPopup} from '../../native/notifications'
import {showMainWindow, saveAttachmentDialog, downloadAndShowShareActionSheet} from '../platform-specific'
import {tmpDir, downloadFilePath} from '../../util/file'
import {privateFolderWithUsers, teamFolder} from '../../constants/config'
import {parseFolderNameToUsers} from '../../util/kbfs'
import flags from '../../util/feature-flags'

const inboxQuery = {
  computeActiveList: true,
  readOnly: false,
  status: Object.keys(RPCChatTypes.commonConversationStatus)
    .filter(k => !['ignored', 'blocked', 'reported'].includes(k))
    .map(k => RPCChatTypes.commonConversationStatus[k]),
  tlfVisibility: RPCTypes.commonTLFVisibility.private,
  topicType: RPCChatTypes.commonTopicType.chat,
  unreadOnly: false,
}

// Ask the service to refresh the inbox
const inboxRefresh = (
  action: Chat2Gen.InboxRefreshPayload | Chat2Gen.LeaveConversationPayload,
  state: TypedState
) => {
  const username = state.config.username || ''
  const untrustedInboxRpc = new EngineRpc.EngineRpcCall(
    {
      'chat.1.chatUi.chatInboxUnverified': function*({
        inbox,
      }: RPCChatTypes.ChatUiChatInboxUnverifiedRpcParam) {
        const result: RPCChatTypes.UnverifiedInboxUIItems = JSON.parse(inbox)
        const items: Array<RPCChatTypes.UnverifiedInboxUIItem> = result.items || []
        // We get a subset of meta information from the cache even in the untrusted payload
        const metas = items
          .map(item => Constants.unverifiedInboxUIItemToConversationMeta(item, username))
          .filter(Boolean)
        // Check if some of our existing stored metas might no longer be valid
        const clearExistingMetas =
          action.type === Chat2Gen.inboxRefresh &&
          ['inboxSyncedClear', 'leftAConversation'].includes(action.payload.reason)
        const clearExistingMessages =
          action.type === Chat2Gen.inboxRefresh && action.payload.reason === 'inboxSyncedClear'
        yield Saga.put(Chat2Gen.createMetasReceived({metas, clearExistingMessages, clearExistingMetas}))
        return EngineRpc.rpcResult()
      },
    },
    RPCChatTypes.localGetInboxNonblockLocalRpcChannelMap,
    'inboxRefresh',
    {
      identifyBehavior: RPCTypes.tlfKeysTLFIdentifyBehavior.chatGui,
      maxUnbox: 0,
      query: inboxQuery,
      skipUnverified: false,
    },
    false,
    loading => Chat2Gen.createSetLoading({key: 'inboxRefresh', loading})
  )

  return Saga.call(untrustedInboxRpc.run)
}

// When we get info on a team we need to unbox immediately so we can get the channel names
const requestTeamsUnboxing = (action: Chat2Gen.MetasReceivedPayload) => {
  const conversationIDKeys = action.payload.metas
    .filter(meta => meta.trustedState === 'untrusted' && meta.teamType === 'big' && !meta.channelname)
    .map(meta => meta.conversationIDKey)
  if (conversationIDKeys.length) {
    return Saga.put(
      Chat2Gen.createMetaRequestTrusted({
        conversationIDKeys,
      })
    )
  }
}

// Only get the untrusted conversations out
const untrustedConversationIDKeys = (state: TypedState, ids: Array<Types.ConversationIDKey>) =>
  ids.filter(id => state.chat2.metaMap.getIn([id, 'trustedState'], 'untrusted') === 'untrusted')

// We keep a set of conversations to unbox
let metaQueue = I.OrderedSet()
const queueMetaToRequest = (action: Chat2Gen.MetaNeedsUpdatingPayload, state: TypedState) => {
  const old = metaQueue
  metaQueue = metaQueue.concat(untrustedConversationIDKeys(state, action.payload.conversationIDKeys))
  if (old !== metaQueue) {
    // only unboxMore if something changed
    return Saga.put(Chat2Gen.createMetaHandleQueue())
  }
}

// Watch the meta queue and take up to 10 items. Choose the last items first since they're likely still visible
const requestMeta = (action: Chat2Gen.MetaHandleQueuePayload, state: TypedState) => {
  const maxToUnboxAtATime = 10
  const maybeUnbox = metaQueue.takeLast(maxToUnboxAtATime)
  metaQueue = metaQueue.skipLast(maxToUnboxAtATime)

  const conversationIDKeys = untrustedConversationIDKeys(state, maybeUnbox.toArray())
  const toUnboxActions = conversationIDKeys.length
    ? [Saga.put(Chat2Gen.createMetaRequestTrusted({conversationIDKeys}))]
    : []
  const unboxSomeMoreActions = metaQueue.size ? [Saga.put(Chat2Gen.createMetaHandleQueue())] : []
  const delayBeforeUnboxingMoreActions =
    toUnboxActions.length && unboxSomeMoreActions.length ? [Saga.call(Saga.delay, 100)] : []

  const nextActions = [...toUnboxActions, ...delayBeforeUnboxingMoreActions, ...unboxSomeMoreActions]

  if (nextActions.length) {
    return Saga.sequentially(nextActions)
  }
}

// Get valid keys that we aren't already loading or have loaded
const rpcMetaRequestConversationIDKeys = (
  action: Chat2Gen.MetaRequestTrustedPayload | Chat2Gen.SelectConversationPayload,
  state: TypedState
) => {
  let keys
  switch (action.type) {
    case Chat2Gen.metaRequestTrusted:
      keys = action.payload.conversationIDKeys
      if (action.payload.force) {
        return keys
      }
      break
    case Chat2Gen.selectConversation:
      keys = [action.payload.conversationIDKey].filter(Boolean)
      break
    default:
      // eslint-disable-next-line no-unused-expressions
      ;(action: empty) // errors if we don't handle any new actions
      throw new Error('Invalid action passed to unboxRows')
  }
  return Constants.getConversationIDKeyMetasToLoad(keys, state.chat2.metaMap)
}

// We want to unbox rows that have scroll into view
const unboxRows = (
  action: Chat2Gen.MetaRequestTrustedPayload | Chat2Gen.SelectConversationPayload,
  state: TypedState
) => {
  const conversationIDKeys = rpcMetaRequestConversationIDKeys(action, state)
  if (!conversationIDKeys.length) {
    return
  }

  const onUnboxed = function*({conv}: RPCChatTypes.ChatUiChatInboxConversationRpcParam) {
    const inboxUIItem: RPCChatTypes.InboxUIItem = JSON.parse(conv)
    const meta = Constants.inboxUIItemToConversationMeta(inboxUIItem)
    if (meta) {
      yield Saga.put(Chat2Gen.createMetasReceived({metas: [meta], neverCreate: true}))
    } else {
      yield Saga.put(
        Chat2Gen.createMetaReceivedError({
          conversationIDKey: Types.stringToConversationIDKey(inboxUIItem.convID),
          error: null, // just remove this item, not a real server error
          username: null,
        })
      )
    }
    const state: TypedState = yield Saga.select()
    const infoMap = state.users.infoMap
    let added = false
    // We get some info about users also so update that too
    const usernameToFullname = Object.keys(inboxUIItem.fullNames).reduce((map, username) => {
      if (!infoMap.get(username)) {
        added = true
        map[username] = inboxUIItem.fullNames[username]
      }
      return map
    }, {})
    if (added) {
      yield Saga.put(UsersGen.createUpdateFullnames({usernameToFullname}))
    }
    return EngineRpc.rpcResult()
  }
  const onFailed = function*({convID, error}: RPCChatTypes.ChatUiChatInboxFailedRpcParam) {
    const state: TypedState = yield Saga.select()
    yield Saga.put(
      Chat2Gen.createMetaReceivedError({
        conversationIDKey: Types.conversationIDToKey(convID),
        error,
        username: state.config.username || '',
      })
    )
    return EngineRpc.rpcResult()
  }
  const loadInboxRpc = new EngineRpc.EngineRpcCall(
    {
      'chat.1.chatUi.chatInboxConversation': onUnboxed,
      'chat.1.chatUi.chatInboxFailed': onFailed,
      'chat.1.chatUi.chatInboxUnverified': EngineRpc.passthroughResponseSaga,
    },
    RPCChatTypes.localGetInboxNonblockLocalRpcChannelMap,
    'unboxConversations',
    {
      identifyBehavior: RPCTypes.tlfKeysTLFIdentifyBehavior.chatGui,
      query: {
        ...inboxQuery,
        convIDs: conversationIDKeys.map(Types.keyToConversationID),
      },
      skipUnverified: false,
    },
    false,
    loading => Chat2Gen.createSetLoading({key: `unboxing:${conversationIDKeys[0]}`, loading})
  )

  return Saga.sequentially([
    Saga.put(Chat2Gen.createMetaRequestingTrusted({conversationIDKeys})),
    Saga.call(loadInboxRpc.run),
  ])
}

// We get an incoming message streamed to us
const onIncomingMessage = (incoming: RPCChatTypes.IncomingMessage, state: TypedState) => {
  const {message: cMsg, convID, displayDesktopNotification, conv} = incoming
  const actions = []

  if (convID && cMsg) {
    const conversationIDKey = Types.conversationIDToKey(convID)
    const message = Constants.uiMessageToMessage(
      conversationIDKey,
      cMsg,
      state.config.username || '',
      state.config.deviceName || ''
    )
    if (message) {
      // The attachmentuploaded call is like an 'edit' of an attachment. We get the placeholder, then its replaced by the actual image
      if (
        cMsg.state === RPCChatTypes.chatUiMessageUnboxedState.valid &&
        cMsg.valid &&
        cMsg.valid.messageBody.messageType === RPCChatTypes.commonMessageType.attachmentuploaded &&
        cMsg.valid.messageBody.attachmentuploaded &&
        message.type === 'attachment'
      ) {
        actions.push(
          Chat2Gen.createMessageAttachmentUploaded({
            conversationIDKey,
            message,
            placeholderID: cMsg.valid.messageBody.attachmentuploaded.messageID,
          })
        )
      } else {
        // A normal message
        actions.push(Chat2Gen.createMessagesAdd({context: {type: 'incoming'}, messages: [message]}))
        if (!isMobile && displayDesktopNotification && conv && conv.snippet) {
          actions.push(
            Chat2Gen.createDesktopNotification({
              author: message.author,
              body: conv.snippet,
              conversationIDKey,
            })
          )
        }
      }
    } else if (cMsg.state === RPCChatTypes.chatUiMessageUnboxedState.valid && cMsg.valid) {
      const body = cMsg.valid.messageBody
      // Types that are mutations
      switch (body.messageType) {
        case RPCChatTypes.commonMessageType.edit:
          if (body.edit) {
            actions.push(
              Chat2Gen.createMessageWasEdited({
                conversationIDKey,
                ...Constants.uiMessageEditToMessage(body.edit, cMsg.valid),
              })
            )
          }
          break
        case RPCChatTypes.commonMessageType.delete:
          if (body.delete && body.delete.messageIDs) {
            actions.push(
              Chat2Gen.createMessagesWereDeleted({conversationIDKey, messageIDs: body.delete.messageIDs})
            )
          }
          break
      }
    }
  }

  // We need to do things and we need to consume the inbox updates that come along with this data
  return [...actions, ...chatActivityToMetasAction(incoming)]
}

// Helper to handle incoming inbox updates that piggy back on various calls
const chatActivityToMetasAction = (payload: ?{+conv?: ?RPCChatTypes.InboxUIItem}) => {
  const conv = payload ? payload.conv : null
  const meta = conv && Constants.inboxUIItemToConversationMeta(conv)
  const conversationIDKey = meta
    ? meta.conversationIDKey
    : conv && Types.stringToConversationIDKey(conv.convID)
  const usernameToFullname = (conv && conv.fullNames) || {}
  // We ignore inbox rows that are ignored/blocked/reported or have no content
  const isADelete =
    conv &&
    ([
      RPCChatTypes.commonConversationStatus.ignored,
      RPCChatTypes.commonConversationStatus.blocked,
      RPCChatTypes.commonConversationStatus.reported,
    ].includes(conv.status) ||
      conv.isEmpty)

  // We want to select a different convo if its cause we ignored/blocked/reported. Otherwise sometimes we get that a convo
  // is empty which we don't want to select something else as sometimes we're in the middle of making it!
  const selectSomethingElse = conv ? !conv.isEmpty : false
  return meta
    ? [
        isADelete
          ? Chat2Gen.createMetaDelete({conversationIDKey: meta.conversationIDKey, selectSomethingElse})
          : Chat2Gen.createMetasReceived({metas: [meta]}),
        UsersGen.createUpdateFullnames({usernameToFullname}),
      ]
    : conversationIDKey && isADelete
      ? [Chat2Gen.createMetaDelete({conversationIDKey, selectSomethingElse})]
      : []
}

// We got errors from the service
const onErrorMessage = (outboxRecords: Array<RPCChatTypes.OutboxRecord>) => {
  const actions = outboxRecords.reduce((arr, outboxRecord) => {
    const s = outboxRecord.state
    if (s.state === RPCChatTypes.localOutboxStateType.error) {
      const error = s.error
      if (error && error.typ) {
        // This is temp until fixed by CORE-7112. We get this error but not the call to let us show the red banner
        const reason = Constants.rpcErrorToString(error)
        let tempForceRedBox
        if (error.typ === RPCChatTypes.localOutboxErrorType.identify) {
          // Find out the user who failed identify
          const match = error.message && error.message.match(/"(.*)"/)
          tempForceRedBox = match && match[1]
        }

        const conversationIDKey = Types.conversationIDToKey(outboxRecord.convID)
        const outboxID = Types.rpcOutboxIDToOutboxID(outboxRecord.outboxID)
        arr.push(Chat2Gen.createMessageErrored({conversationIDKey, outboxID, reason}))
        if (tempForceRedBox) {
          arr.push(UsersGen.createUpdateBrokenState({newlyBroken: [tempForceRedBox], newlyFixed: []}))
        }
      }
    }
    return arr
  }, [])

  return actions
}

// Service tells us it's done syncing
const onChatInboxSynced = (syncRes, getState) => {
  const actions = [Chat2Gen.createClearLoading({key: 'inboxSyncStarted'})]

  switch (syncRes.syncType) {
    // Just clear it all
    case RPCChatTypes.commonSyncInboxResType.clear:
      actions.push(Chat2Gen.createInboxRefresh({reason: 'inboxSyncedClear'}))
      break
    // We're up to date
    case RPCChatTypes.commonSyncInboxResType.current:
      break
    // We got some new messages appended
    case RPCChatTypes.commonSyncInboxResType.incremental: {
      const state: TypedState = getState()
      const selectedConversation = Constants.getSelectedConversation(state)
      const username = state.config.username || ''
      const items = (syncRes.incremental && syncRes.incremental.items) || []
      const metas = items.reduce((arr, i) => {
        const meta = Constants.unverifiedInboxUIItemToConversationMeta(i, username)
        if (meta) {
          if (meta.conversationIDKey === selectedConversation) {
            // First thing load the messages
            actions.unshift(
              Chat2Gen.createMarkConversationsStale({conversationIDKeys: [selectedConversation]})
            )
          }
          arr.push(meta)
        }
        return arr
      }, [])
      // Update new untrusted
      if (metas.length) {
        actions.push(Chat2Gen.createMetasReceived({metas}))
      }
      // Unbox items
      actions.push(
        Chat2Gen.createMetaRequestTrusted({
          conversationIDKeys: items.map(i => Types.stringToConversationIDKey(i.convID)),
          force: true,
        })
      )
      break
    }
    default:
      actions.push(Chat2Gen.createInboxRefresh({reason: 'inboxSyncedUnknown'}))
  }
  return actions
}

// Got some new typers
const onChatTypingUpdate = typingUpdates => {
  if (!typingUpdates) {
    return null
  } else {
    const conversationToTypers = I.Map(
      typingUpdates.reduce((arr, u) => {
        arr.push([Types.conversationIDToKey(u.convID), I.Set((u.typers || []).map(t => t.username))])
        return arr
      }, [])
    )
    return [Chat2Gen.createUpdateTypers({conversationToTypers})]
  }
}

const onChatThreadStale = updates => {
  const conversationIDKeys = (updates || []).reduce((arr, u) => {
    if (u.updateType === RPCChatTypes.notifyChatStaleUpdateType.clear) {
      arr.push(Types.conversationIDToKey(u.convID))
    }
    return arr
  }, [])
  if (conversationIDKeys.length > 0) {
    return [
      Chat2Gen.createMarkConversationsStale({conversationIDKeys}),
      Chat2Gen.createMetaNeedsUpdating({conversationIDKeys, reason: 'onChatThreadStale'}),
    ]
  }
}

// Some participants are broken/fixed now
const onChatIdentifyUpdate = update => {
  const usernames = update.CanonicalName.split(',')
  const broken = (update.breaks.breaks || []).map(b => b.user.username)
  const newlyBroken = []
  const newlyFixed = []

  usernames.forEach(name => {
    if (broken.includes(name)) {
      newlyBroken.push(name)
    } else {
      newlyFixed.push(name)
    }
  })

  return [UsersGen.createUpdateBrokenState({newlyBroken, newlyFixed})]
}

// Handle calls that come from the service
const setupChatHandlers = () => {
  engine().setIncomingActionCreators(
    'chat.1.NotifyChat.NewChatActivity',
    (payload: {activity: RPCChatTypes.ChatActivity}, ignore1, ignore2, getState) => {
      const activity: RPCChatTypes.ChatActivity = payload.activity
      switch (activity.activityType) {
        case RPCChatTypes.notifyChatChatActivityType.incomingMessage:
          return activity.incomingMessage ? onIncomingMessage(activity.incomingMessage, getState()) : null
        case RPCChatTypes.notifyChatChatActivityType.setStatus:
          return chatActivityToMetasAction(activity.setStatus)
        case RPCChatTypes.notifyChatChatActivityType.readMessage:
          return chatActivityToMetasAction(activity.readMessage)
        case RPCChatTypes.notifyChatChatActivityType.newConversation:
          return chatActivityToMetasAction(activity.newConversation)
        case RPCChatTypes.notifyChatChatActivityType.failedMessage: {
          const failedMessage: ?RPCChatTypes.FailedMessageInfo = activity.failedMessage
          return failedMessage && failedMessage.outboxRecords
            ? onErrorMessage(failedMessage.outboxRecords)
            : null
        }
        case RPCChatTypes.notifyChatChatActivityType.membersUpdate:
          const convID = activity.membersUpdate && activity.membersUpdate.convID
          return convID
            ? [
                Chat2Gen.createMetaRequestTrusted({
                  conversationIDKeys: [Types.conversationIDToKey(convID)],
                  force: true,
                }),
              ]
            : null
        case RPCChatTypes.notifyChatChatActivityType.setAppNotificationSettings:
          const setAppNotificationSettings: ?RPCChatTypes.SetAppNotificationSettingsInfo =
            activity.setAppNotificationSettings
          return setAppNotificationSettings
            ? [
                Chat2Gen.createNotificationSettingsUpdated({
                  conversationIDKey: Types.conversationIDToKey(setAppNotificationSettings.convID),
                  settings: setAppNotificationSettings.settings,
                }),
              ]
            : null
        case RPCChatTypes.notifyChatChatActivityType.teamtype:
          return [Chat2Gen.createInboxRefresh({reason: 'teamTypeChanged'})]
        case RPCChatTypes.notifyChatChatActivityType.expunge:
          const expungeInfo: ?RPCChatTypes.ExpungeInfo = activity.expunge
          return expungeInfo
            ? [
                Chat2Gen.createMessagesWereDeleted({
                  conversationIDKey: Types.conversationIDToKey(expungeInfo.convID),
                  upToMessageID: expungeInfo.expunge.upto,
                }),
              ]
            : null
        default:
          break
      }
    }
  )

  engine().setIncomingActionCreators(
    'chat.1.NotifyChat.ChatTLFFinalize',
    ({convID}: {convID: RPCChatTypes.ConversationID}) => [
      Chat2Gen.createMetaRequestTrusted({conversationIDKeys: [Types.conversationIDToKey(convID)]}),
    ]
  )

  engine().setIncomingActionCreators(
    'chat.1.NotifyChat.ChatInboxSynced',
    ({syncRes}: RPCChatTypes.NotifyChatChatInboxSyncedRpcParam, ignore1, ignore2, getState) =>
      onChatInboxSynced(syncRes, getState)
  )

  engine().setIncomingActionCreators('chat.1.NotifyChat.ChatInboxSyncStarted', () => [
    Chat2Gen.createSetLoading({key: 'inboxSyncStarted', loading: true}),
  ])

  engine().setIncomingActionCreators('chat.1.NotifyChat.ChatInboxStale', () => [
    Chat2Gen.createInboxRefresh({reason: 'inboxStale'}),
  ])

  engine().setIncomingActionCreators(
    'chat.1.NotifyChat.ChatIdentifyUpdate',
    ({update}: RPCChatTypes.NotifyChatChatIdentifyUpdateRpcParam) => onChatIdentifyUpdate(update)
  )

  engine().setIncomingActionCreators(
    'chat.1.NotifyChat.ChatTypingUpdate',
    ({typingUpdates}: RPCChatTypes.NotifyChatChatTypingUpdateRpcParam) => onChatTypingUpdate(typingUpdates)
  )

  engine().setIncomingActionCreators(
    'chat.1.NotifyChat.ChatThreadsStale',
    ({updates}: RPCChatTypes.NotifyChatChatThreadsStaleRpcParam) => onChatThreadStale(updates)
  )

  engine().setIncomingActionCreators('chat.1.NotifyChat.ChatJoinedConversation', () => [
    Chat2Gen.createInboxRefresh({reason: 'joinedAConversation'}),
  ])
  engine().setIncomingActionCreators('chat.1.NotifyChat.ChatLeftConversation', () => [
    Chat2Gen.createInboxRefresh({reason: 'leftAConversation'}),
  ])
  engine().setIncomingActionCreators('chat.1.NotifyChat.ChatSetConvRetention', update => {
    if (update.conv) {
      return [Chat2Gen.createUpdateConvRetentionPolicy({conv: update.conv})]
    }
    logger.warn(
      'ChatHandler: got NotifyChat.ChatSetConvRetention with no attached InboxUIItem. Forcing update.'
    )
    // force to get the new retention policy
    return [
      Chat2Gen.createMetaRequestTrusted({
        conversationIDKeys: [Types.conversationIDToKey(update.convID)],
        force: true,
      }),
    ]
  })
  engine().setIncomingActionCreators('chat.1.NotifyChat.ChatSetTeamRetention', update => {
    if (update.convs) {
      return [Chat2Gen.createUpdateTeamRetentionPolicy({convs: update.convs})]
    }
    // this is a more serious problem, but we don't need to bug the user about it
    logger.error(
      'ChatHandler: got NotifyChat.ChatSetTeamRetention with no attached InboxUIItems. The local version may be out of date'
    )
  })
}

const loadThreadMessageTypes = Object.keys(RPCChatTypes.commonMessageType).reduce((arr, key) => {
  switch (key) {
    case 'edit': // daemon filters this out for us so we can ignore
    case 'delete':
    case 'attachmentuploaded':
      break
    default:
      arr.push(RPCChatTypes.commonMessageType[key])
      break
  }

  return arr
}, [])

// We bookkeep the current request's paginationkey in case we get very slow callbacks so we we can ignore new paginationKeys that are too old
const _loadingMessagesWithPaginationKey = {}
// Load new messages on a thread. We call this when you select a conversation, we get a thread-is-stale notification, or when you scroll up and want more messages
const loadMoreMessages = (
  action:
    | Chat2Gen.SelectConversationPayload
    | Chat2Gen.LoadOlderMessagesDueToScrollPayload
    | Chat2Gen.SetPendingConversationUsersPayload
    | Chat2Gen.MarkConversationsStalePayload
    | Chat2Gen.MetasReceivedPayload
    | Chat2Gen.SetPendingConversationExistingConversationIDKeyPayload,
  state: TypedState
) => {
  const numMessagesOnInitialLoad = isMobile ? 20 : 50
  const numMessagesOnScrollback = isMobile ? 50 : 100

  // Get the conversationIDKey
  let key = null
  let reason: string = ''

  if (action.type === Chat2Gen.setPendingConversationUsers) {
    if (Constants.getSelectedConversation(state) !== Constants.pendingConversationIDKey) {
      return
    }
    reason = 'building a search'
    // we stash the actual preview conversation id key in here
    key = Constants.getMeta(state, Constants.pendingConversationIDKey).conversationIDKey
  } else if (action.type === Chat2Gen.setPendingConversationExistingConversationIDKey) {
    if (Constants.getSelectedConversation(state) !== Constants.pendingConversationIDKey) {
      return
    }
    reason = 'got search preview conversationidkey'
    // we stash the actual preview conversation id key in here
    key = Constants.getMeta(state, Constants.pendingConversationIDKey).conversationIDKey
  } else if (action.type === Chat2Gen.markConversationsStale) {
    key = Constants.getSelectedConversation(state)
    // not mentioned?
    if (action.payload.conversationIDKeys.indexOf(key) === -1) {
      return
    }
    reason = 'got stale'
  } else if (action.type === Chat2Gen.selectConversation) {
    key = action.payload.conversationIDKey
    reason = action.payload.reason || 'selected'
  } else if (action.type === Chat2Gen.metasReceived) {
    if (!action.payload.clearExistingMessages) {
      // we didn't clear anything out, we don't need to fetch anything
      return
    }
    key = Constants.getSelectedConversation(state)
  } else if (action.type === Chat2Gen.loadOlderMessagesDueToScroll) {
    key = action.payload.conversationIDKey
    if (action.payload.conversationIDKey === Constants.pendingConversationIDKey) {
      // we stash the actual preview conversation id key in here
      key = Constants.getMeta(state, Constants.pendingConversationIDKey).conversationIDKey
    }
  } else {
    key = action.payload.conversationIDKey
  }

  if (!key || !Constants.isValidConversationIDKey(key)) {
    logger.info('Load thread bail: no conversationIDKey')
    return
  }

  const conversationIDKey = key

  const conversationID = Types.keyToConversationID(conversationIDKey)
  if (!conversationID) {
    logger.info('Load thread bail: invalid conversationIDKey')
    return
  }

  // When we select a conversation we always load the newest N messages and keep track of the pagination information
  // When you scroll back we use that to get the next page and update the value
  // otherwise we always just load the newest N and get a new pagination value
  let numberOfMessagesToLoad
  let paginationKey = null

  const meta = Constants.getMeta(state, conversationIDKey)

  if (meta.membershipType === 'youAreReset' || !meta.rekeyers.isEmpty()) {
    logger.info('Load thread bail: we are reset')
    return
  }

  if (action.type === Chat2Gen.loadOlderMessagesDueToScroll) {
    paginationKey = meta.paginationKey
    // no more to load
    if (!paginationKey) {
      logger.info('Load thread bail: scrolling back and no pagination key')
      return
    }
    numberOfMessagesToLoad = numMessagesOnScrollback
  } else {
    numberOfMessagesToLoad = numMessagesOnInitialLoad
  }

  // Update bookkeeping
  _loadingMessagesWithPaginationKey[Types.conversationIDKeyToString(conversationIDKey)] = paginationKey

  // we clear on the first callback. we sometimes don't get a cached context
  let calledClear = false
  const onGotThread = function*({thread}: {thread: string}, context: 'full' | 'cached') {
    if (thread) {
      const uiMessages: RPCChatTypes.UIMessages = JSON.parse(thread)

      const messages = (uiMessages.messages || []).reduce((arr, m) => {
        const message = conversationIDKey
          ? Constants.uiMessageToMessage(
              conversationIDKey,
              m,
              state.config.username || '',
              state.config.deviceName || ''
            )
          : null
        if (message) {
          arr.push(message)
        }
        return arr
      }, [])

      // Still loading this conversation w/ this paginationKey?
      if (
        _loadingMessagesWithPaginationKey[Types.conversationIDKeyToString(conversationIDKey)] ===
        paginationKey
      ) {
        let newPaginationKey = Types.stringToPaginationKey(
          (uiMessages.pagination && uiMessages.pagination.next) || ''
        )

        if (context === 'full') {
          const paginationMoreToLoad = uiMessages.pagination ? !uiMessages.pagination.last : true
          // if last is true on the full payload we blow away paginationKey
          newPaginationKey = paginationMoreToLoad ? newPaginationKey : Types.stringToPaginationKey('')
        }
        yield Saga.put(
          Chat2Gen.createMetaUpdatePagination({conversationIDKey, paginationKey: newPaginationKey})
        )
      }

      // If we're loading the thread clean lets clear
      if (!calledClear && action.type !== Chat2Gen.loadOlderMessagesDueToScroll) {
        calledClear = true
        // only clear if we've never seen the oldest message, implying there is a gap
        if (messages.length) {
          const oldestOrdinal = messages[messages.length - 1].ordinal
          const state: TypedState = yield Saga.select()
          if (!state.chat2.messageOrdinals.get(conversationIDKey, oldestOrdinal)) {
            yield Saga.put(Chat2Gen.createClearOrdinals({conversationIDKey}))
          }
        }
      }

      if (messages.length) {
        yield Saga.put(
          Chat2Gen.createMessagesAdd({context: {conversationIDKey, type: 'threadLoad'}, messages})
        )
      }
    }

    return EngineRpc.rpcResult()
  }

  logger.info(
    `Load thread: calling rpc convo: ${conversationIDKey} paginationKey: ${paginationKey ||
      ''} num: ${numberOfMessagesToLoad} reason: ${reason}`
  )

  const loadingKey = `loadingThread:${conversationIDKey}`
  const loadThreadChanMapRpc = new EngineRpc.EngineRpcCall(
    {
      'chat.1.chatUi.chatThreadCached': function*(p) {
        return yield* onGotThread(p, 'cached')
      },
      'chat.1.chatUi.chatThreadFull': function*(p) {
        return yield* onGotThread(p, 'full')
      },
    },
    RPCChatTypes.localGetThreadNonblockRpcChannelMap,
    'localGetThreadNonblock',
    {
      cbMode: RPCChatTypes.localGetThreadNonblockCbMode.incremental,
      conversationID,
      identifyBehavior: RPCTypes.tlfKeysTLFIdentifyBehavior.chatGui,
      pagination: {
        next: paginationKey,
        num: numberOfMessagesToLoad,
      },
      query: {
        disableResolveSupersedes: false,
        markAsRead: false,
        messageTypes: loadThreadMessageTypes,
      },
      reason:
        reason === 'push'
          ? RPCChatTypes.localGetThreadNonblockReason.push
          : RPCChatTypes.localGetThreadNonblockReason.general,
    },
    false,
    (loading: boolean) => Chat2Gen.createSetLoading({key: loadingKey, loading})
  )

  const actions = [
    Saga.identity(conversationIDKey),
    Saga.call(loadThreadChanMapRpc.run),
    // clear if we loaded from a push
    Saga.put(Chat2Gen.createClearLoading({key: `pushLoad:${conversationIDKey}`})),
  ]

  return Saga.sequentially(actions)
}

const loadMoreMessagesSuccess = (results: ?Array<any>) => {
  if (!results) return
  const conversationIDKey: Types.ConversationIDKey = results[0]
  const res: RPCChatTypes.NonblockFetchRes = results[1].payload.params
  return Saga.put(Chat2Gen.createSetConversationOffline({conversationIDKey, offline: res.offline}))
}

// If we're previewing a conversation we tell the service so it injects it into the inbox with a flag to tell us its a preview
const previewConversation = (action: Chat2Gen.SelectConversationPayload) =>
  action.payload.reason === 'preview' || action.payload.reason === 'messageLink'
    ? Saga.call(RPCChatTypes.localPreviewConversationByIDLocalRpcPromise, {
        convID: Types.keyToConversationID(action.payload.conversationIDKey),
      })
    : null

const clearInboxFilter = (action: Chat2Gen.SelectConversationPayload, state: TypedState) =>
  !state.chat2.inboxFilter ||
  (action.payload.reason === 'inboxFilterArrow' || action.payload.reason === 'inboxFilterChanged')
    ? undefined
    : Saga.put(Chat2Gen.createSetInboxFilter({filter: ''}))

// Show a desktop notification
const desktopNotify = (action: Chat2Gen.DesktopNotificationPayload, state: TypedState) => {
  const {conversationIDKey, author, body} = action.payload
  const meta = Constants.getMeta(state, conversationIDKey)

  if (
    !Constants.isUserActivelyLookingAtThisThread(state, conversationIDKey) &&
    !meta.isMuted // ignore muted convos
  ) {
    logger.info('Sending Chat notification')
    return Saga.put((dispatch: Dispatch) => {
      let title = ['small', 'big'].includes(meta.teamType) ? meta.teamname : author
      if (meta.teamType === 'big') {
        title += `#${meta.channelname}`
      }
      NotifyPopup(title, {body}, -1, author, () => {
        dispatch(
          Chat2Gen.createSelectConversation({
            conversationIDKey,
            reason: 'desktopNotification',
          })
        )
        dispatch(Route.switchTo([chatTab]))
        showMainWindow()
      })
    })
  }
}

// Delete a message. We cancel pending messages
const messageDelete = (action: Chat2Gen.MessageDeletePayload, state: TypedState) => {
  const {conversationIDKey, ordinal} = action.payload
  const message = state.chat2.messageMap.getIn([conversationIDKey, ordinal])
  if (!message || (message.type !== 'text' && message.type !== 'attachment')) {
    logger.warn('Deleting non-existant or, non-text non-attachment message')
    logger.debug('Deleting invalid message:', message)
    return
  }

  const meta = state.chat2.metaMap.get(conversationIDKey)
  if (!meta) {
    logger.warn('Deleting message w/ no meta')
    logger.debug('Deleting message w/ no meta', message)
    return
  }

  // We have to cancel pending messages
  if (!message.id) {
    if (message.outboxID) {
      return Saga.sequentially([
        Saga.call(RPCChatTypes.localCancelPostRpcPromise, {
          outboxID: Types.outboxIDToRpcOutboxID(message.outboxID),
        }),
        Saga.put(Chat2Gen.createMessagesWereDeleted({conversationIDKey, ordinals: [message.ordinal]})),
      ])
    } else {
      logger.warn('Delete of no message id and no outboxid')
    }
  } else {
    return Saga.call(RPCChatTypes.localPostDeleteNonblockRpcPromise, {
      clientPrev: 0,
      conversationID: Types.keyToConversationID(conversationIDKey),
      identifyBehavior: RPCTypes.tlfKeysTLFIdentifyBehavior.chatGui,
      outboxID: null,
      supersedes: message.id,
      tlfName: meta.tlfname,
      tlfPublic: false,
    })
  }
}

const clearMessageSetEditing = (action: Chat2Gen.MessageEditPayload) =>
  Saga.put(
    Chat2Gen.createMessageSetEditing({
      conversationIDKey: action.payload.conversationIDKey,
      ordinal: null,
    })
  )

// We pass a special flag to tell the service if we're aware of any broken users. This is so we avoid
// accidentally sending into a convo when there should be a red bar but we haven't seen it for some reason
const getIdentifyBehavior = (state: TypedState, conversationIDKey: Types.ConversationIDKey) => {
  const participants = Constants.getMeta(state, conversationIDKey).participants
  const hasBroken = participants.some(p => state.users.infoMap.getIn([p, 'broken']))
  // We send a flag to the daemon depending on if we know about a broken user or not. If not it'll check before sending and show
  // the red banner
  return hasBroken
    ? RPCTypes.tlfKeysTLFIdentifyBehavior.chatGui
    : RPCTypes.tlfKeysTLFIdentifyBehavior.chatGuiStrict
}

const messageReplyPrivately = (action: Chat2Gen.MessageReplyPrivatelyPayload, state: TypedState) => {
  const {sourceConversationIDKey, ordinal} = action.payload
  const you = state.config.username
  const message = Constants.getMessageMap(state, sourceConversationIDKey).get(ordinal)
  if (!message) {
    logger.warn("Can't find message to reply to", ordinal)
    return
  }

  // Do we already have a convo for this author?
  const newConversationIDKey =
    you && Constants.findConversationFromParticipants(state, I.Set([message.author, you]))

  return Saga.sequentially([
    Saga.put(
      Chat2Gen.createMessageSetQuoting({
        ordinal,
        sourceConversationIDKey,
        targetConversationIDKey: newConversationIDKey || Constants.pendingConversationIDKey,
      })
    ),
    Saga.put(
      Chat2Gen.createStartConversation({
        participants: [message.author],
      })
    ),
  ])
}

const messageEdit = (action: Chat2Gen.MessageEditPayload, state: TypedState) => {
  const {conversationIDKey, text, ordinal} = action.payload
  const message = Constants.getMessageMap(state, conversationIDKey).get(ordinal)
  if (!message) {
    logger.warn("Can't find message to edit", ordinal)
    return
  }

  if (message.type === 'text') {
    // Skip if the content is the same
    if (message.text.stringValue() === text.stringValue()) {
      return Saga.put(Chat2Gen.createMessageSetEditing({conversationIDKey, ordinal: null}))
    }

    const meta = Constants.getMeta(state, conversationIDKey)
    const tlfName = meta.tlfname
    const clientPrev = Constants.getClientPrev(state, conversationIDKey)
    // Editing a normal message
    if (message.id) {
      const supersedes = message.id
      const outboxID = Constants.generateOutboxID()

      return Saga.call(RPCChatTypes.localPostEditNonblockRpcPromise, {
        body: text.stringValue(),
        clientPrev,
        conversationID: Types.keyToConversationID(conversationIDKey),
        identifyBehavior: getIdentifyBehavior(state, conversationIDKey),
        outboxID,
        supersedes,
        tlfName,
        tlfPublic: false,
      })
    } else {
      // Pending messages need to be cancelled and resent
      if (message.outboxID) {
        return Saga.sequentially([
          Saga.call(RPCChatTypes.localCancelPostRpcPromise, {
            outboxID: Types.outboxIDToRpcOutboxID(message.outboxID),
          }),
          Saga.put(Chat2Gen.createMessagesWereDeleted({conversationIDKey, ordinals: [message.ordinal]})),
          Saga.put(Chat2Gen.createMessageSend({conversationIDKey, text})),
        ])
      } else {
        logger.warn('Editing no id and no outboxid')
      }
    }
  } else {
    logger.warn('Editing non-text message')
  }
}

// First we make the conversation, then on success we dispatch the piggybacking action
const sendToPendingConversation = (action: Chat2Gen.SendToPendingConversationPayload, state: TypedState) => {
  const tlfName = action.payload.users.join(',')
  const membersType = flags.impTeamChatEnabled
    ? RPCChatTypes.commonConversationMembersType.impteamnative
    : RPCChatTypes.commonConversationMembersType.kbfs

  return Saga.sequentially([
    // Disable sending more into a pending conversation
    Saga.put(Chat2Gen.createSetPendingStatus({pendingStatus: 'waiting'})),
    // Disable searching for more people once you've tried to send
    Saga.put(Chat2Gen.createSetPendingMode({pendingMode: 'fixedSetOfUsers'})),
    // Try to make the conversation
    Saga.call(RPCChatTypes.localNewConversationLocalRpcPromise, {
      identifyBehavior: RPCTypes.tlfKeysTLFIdentifyBehavior.chatGui,
      membersType,
      tlfName,
      tlfVisibility: RPCTypes.commonTLFVisibility.private,
      topicType: RPCChatTypes.commonTopicType.chat,
    }),
  ])
}

// Now actually send
const sendToPendingConversationSuccess = (
  results: [any, any, RPCChatTypes.NewConversationLocalRes],
  action: Chat2Gen.SendToPendingConversationPayload
) => {
  const conversationIDKey = Types.conversationIDToKey(results[2].conv.info.id)
  if (!conversationIDKey) {
    logger.warn("Couldn't make a new conversation?")
    return
  }

  // Update conversationIDKey to real one
  const {sendingAction} = action.payload
  const updatedSendingAction = {
    ...sendingAction,
    payload: {
      ...sendingAction.payload,
      conversationIDKey,
    },
  }

  // emulate getting an inbox item for the new conversation. This lets us skip having to unbox the inbox item
  const dummyMeta = Constants.makeConversationMeta({
    conversationIDKey,
    participants: I.OrderedSet(action.payload.users),
    tlfname: action.payload.users.join(','),
  })

  return Saga.sequentially([
    // Saga.put(Chat2Gen.createExitSearch({canceled: true})),
    // Emulate us getting an inbox item so we don't have to unbox it before sending
    Saga.put(Chat2Gen.createMetasReceived({metas: [dummyMeta]})),
    // Select it
    Saga.put(Chat2Gen.createSelectConversation({conversationIDKey, reason: 'justCreated'})),
    // Clear the search
    Saga.put(Chat2Gen.createSetPendingMode({pendingMode: 'none'})),
    // Clear the pendingStatus
    // Saga.put(Chat2Gen.createSetPendingStatus({pendingStatus: 'none'})),
    // Post it
    Saga.put(updatedSendingAction),
  ])
}

const sendToPendingConversationError = (e: Error, action: Chat2Gen.SendToPendingConversationPayload) =>
  Saga.sequentially([
    // Enable controls for the user to retry / cancel
    Saga.put(Chat2Gen.createSetPendingStatus({pendingStatus: 'failed'})),
    // Set the submitState of the pending messages
    Saga.put(
      Chat2Gen.createSetPendingMessageSubmitState({
        reason: e.message,
        submitState: 'failed',
      })
    ),
  ])

const cancelPendingConversation = (action: Chat2Gen.CancelPendingConversationPayload) =>
  Saga.sequentially([
    Saga.put(Chat2Gen.createSetPendingMode({pendingMode: 'none'})),
    // clear the search
    // Saga.put(Chat2Gen.createExitSearch({canceled: true})),
    // clear out pending conv data
    // Saga.put(Chat2Gen.createClearPendingConversation()),
    // // Reset pending flags
    // Saga.put(Chat2Gen.createSetPendingMode({pendingMode: 'none'})),
    // Saga.put(Chat2Gen.createSetPendingStatus({pendingStatus: 'none'})),
    // Navigate to the inbox
    Saga.put(Chat2Gen.createNavigateToInbox()),
  ])

const retryPendingConversation = (action: Chat2Gen.RetryPendingConversationPayload, state: TypedState) => {
  const pendingMessages = state.chat2.messageMap.get(Constants.pendingConversationIDKey)
  if (!(pendingMessages && !pendingMessages.isEmpty())) {
    logger.warn('retryPendingConversation: found no pending messages; aborting')
    return
  }
  const pendingUsers = Constants.getMeta(state, Constants.pendingConversationIDKey).participants
  if (pendingUsers.isEmpty()) {
    logger.warn('retryPendingConversation: found no pending conv users; aborting')
    return
  }

  if (pendingMessages.size > 1) {
    logger.warn('retryPendingConversation: found more than one pending message; only resending the first')
  }
  const message: ?Types.Message = pendingMessages.first()
  if (!message) {
    // impossible, helps flow
    return
  }

  const you = state.config.username
  if (!you) {
    logger.warn('retryPendingConversation: found no currently logged in username; aborting')
    return
  }
  let retryAction: ?(Chat2Gen.MessageSendPayload | Chat2Gen.AttachmentUploadPayload)
  if (message.type === 'text') {
    retryAction = Chat2Gen.createMessageSend({
      conversationIDKey: message.conversationIDKey,
      text: message.text,
    })
  } else if (message.type === 'attachment') {
    retryAction = Chat2Gen.createAttachmentUpload({
      conversationIDKey: message.conversationIDKey,
      path: message.previewURL,
      title: message.title,
    })
  }
  if (retryAction) {
    return Saga.sequentially([
      Saga.put(
        Chat2Gen.createSendToPendingConversation({
          users: pendingUsers.concat([you]).toArray(),
          sendingAction: retryAction,
        })
      ),
      Saga.put(
        Chat2Gen.createSetPendingMessageSubmitState({
          reason: 'Retrying createConversation...',
          submitState: 'pending',
        })
      ),
    ])
  }
  logger.warn(`retryPendingConversation: got message of invalid type ${message.type}`)
}

const messageRetry = (action: Chat2Gen.MessageRetryPayload, state: TypedState) => {
  const {outboxID} = action.payload
  return Saga.call(RPCChatTypes.localRetryPostRpcPromise, {
    outboxID: Types.outboxIDToRpcOutboxID(outboxID),
  })
}

const messageSend = (action: Chat2Gen.MessageSendPayload, state: TypedState) => {
  const {conversationIDKey, text} = action.payload
  const outboxID = Constants.generateOutboxID()

  let participants
  // Sending to pending
  if (conversationIDKey === Constants.pendingConversationIDKey) {
    participants = Constants.getMeta(state, Constants.pendingConversationIDKey).participants
    if (participants.isEmpty()) {
      logger.warn('Sending to pending w/ no pending?')
      return
    }
    const you = state.config.username
    if (!you) {
      logger.warn('Sending to pending while logged out?')
      return
    }

    // placeholder then try and make / send
    return Saga.sequentially([
      Saga.put(
        Chat2Gen.createMessagesAdd({
          context: {type: 'sent'},
          messages: [
            Constants.makePendingTextMessage(
              state,
              conversationIDKey,
              text,
              Types.stringToOutboxID(outboxID.toString('hex') || '') // never null but makes flow happy
            ),
          ],
        })
      ),
      Saga.put(
        Chat2Gen.createSendToPendingConversation({
          sendingAction: action,
          users: participants.concat([you]).toArray(),
        })
      ),
    ])
  }

  // Did we search for an existing conversation? if so exit it
  // const exitSearch =
  // Constants.getSelectedConversation(state) === Constants.pendingConversationIDKey
  // ? [
  // Saga.put(Chat2Gen.createSelectConversation({conversationIDKey, reason: 'existingSearch'})),
  // Saga.put(Chat2Gen.createSetPendingMode({pendingMode: 'none'})),
  // Saga.put(Chat2Gen.createSetPendingStatus({pendingStatus: 'none'})),
  // ]
  // : []

  const meta = Constants.getMeta(state, conversationIDKey)
  const tlfName = meta.tlfname // TODO non existant convo
  const clientPrev = Constants.getClientPrev(state, conversationIDKey)

  // Inject pending message and make the call
  return Saga.sequentially([
    Saga.put(
      Chat2Gen.createMessagesAdd({
        context: {type: 'sent'},
        messages: [
          Constants.makePendingTextMessage(
            state,
            conversationIDKey,
            text,
            Types.stringToOutboxID(outboxID.toString('hex') || '') // never null but makes flow happy
          ),
        ],
      })
    ),
    Saga.call(RPCChatTypes.localPostTextNonblockRpcPromise, {
      body: text.stringValue(),
      clientPrev,
      conversationID: Types.keyToConversationID(conversationIDKey),
      identifyBehavior: getIdentifyBehavior(state, conversationIDKey),
      outboxID,
      tlfName,
      tlfPublic: false,
    }),
    // ...exitSearch,
  ])
}

const startConversationAfterFindExisting = (
  _fromStartConversation,
  action: Chat2Gen.StartConversationPayload | Chat2Gen.SetPendingConversationUsersPayload
) => {
  if (!_fromStartConversation) {
    return
  }
  const results: RPCChatTypes.FindConversationsLocalRes = _fromStartConversation[1]
  const users: Array<string> = _fromStartConversation[2]

  if (results.conversations && results.conversations.length > 0) {
    const conversationIDKey = Types.conversationIDToKey(results.conversations[0].info.id)

    // There is an existing conversation, select it
    if (conversationIDKey) {
      if (action.type === Chat2Gen.startConversation) {
        return Saga.sequentially([
          Saga.put(Chat2Gen.createSelectConversation({conversationIDKey, reason: 'startFoundExisting'})),
          Saga.put(Chat2Gen.createNavigateToThread()),
        ])
      } else if (action.type === Chat2Gen.setPendingConversationUsers) {
        return Saga.sequentially([
          Saga.put(Chat2Gen.createSetPendingConversationExistingConversationIDKey({conversationIDKey})),
          Saga.put(Chat2Gen.createNavigateToThread()),
        ])
      }
    }
  } else {
    const fromAReset = action.type === Chat2Gen.startConversation && action.payload.fromAReset
    // Not found, so lets start it
    return Saga.sequentially([
      // it's a fixed set of users so it's not a search (aka you can't add people to it)
      Saga.put(
        Chat2Gen.createSetPendingMode({pendingMode: fromAReset ? 'startingFromAReset' : 'fixedSetOfUsers'})
      ),
      Saga.put(Chat2Gen.createSetPendingConversationUsers({fromSearch: false, users})),
      Saga.put(Chat2Gen.createNavigateToThread()),
    ])
  }
}

// Start a conversation, or select an existing one
const startConversationFindExisting = (
  action: Chat2Gen.StartConversationPayload | Chat2Gen.SetPendingConversationUsersPayload,
  state: TypedState
) => {
  let participants
  let tlf
  if (action.type === Chat2Gen.startConversation) {
    participants = action.payload.participants
    tlf = action.payload.tlf
  } else if (action.type === Chat2Gen.setPendingConversationUsers) {
    if (!action.payload.fromSearch) {
      return
    }
    participants = action.payload.users
    if (!participants.length) {
      return
    }
  }
  const you = state.config.username || ''

  let params
  let users

  // we handled participants or tlfs
  if (participants) {
    const toFind = I.Set(participants).concat([you])
    users = toFind.toArray()
    params = {
      tlfName: toFind.join(','),
    }
  } else if (tlf) {
    const parts = tlf.split('/')
    if (parts.length >= 4) {
      const [, , type, names] = parts
      if (type === 'private' || type === 'public') {
        // allow talking to yourself
        const toFind = I.Set(
          names === you ? [] : parseFolderNameToUsers('', names).map(u => u.username)
        ).concat([you])
        params = {
          tlfName: toFind.join(','),
        }
        users = toFind.toArray()
      } else if (type === 'team') {
        params = {
          membersType: RPCChatTypes.commonConversationMembersType.team,
          tlfName: names,
          topicName: 'general',
        }
      } else {
        throw new Error('Start conversation called w/ bad tlf type')
      }
    } else {
      throw new Error('Start conversation called w/ bad tlf')
    }
  } else {
    throw new Error('Start conversation called w/ no participants or tlf')
  }

  const clearPendingUsers =
    action.type === Chat2Gen.setPendingConversationUsers
      ? Saga.put(
          Chat2Gen.createSetPendingConversationExistingConversationIDKey({
            conversationIDKey: Constants.noConversationIDKey,
          })
        )
      : Saga.identity(null)

  const makeCall = Saga.call(RPCChatTypes.localFindConversationsLocalRpcPromise, {
    identifyBehavior: RPCTypes.tlfKeysTLFIdentifyBehavior.chatGui,
    membersType: RPCChatTypes.commonConversationMembersType.impteamnative,
    oneChatPerTLF: true,
    topicName: '',
    topicType: RPCChatTypes.commonTopicType.chat,
    visibility: RPCTypes.commonTLFVisibility.private,
    ...params,
  })

  const passUsersDown = Saga.identity(users)
  return Saga.sequentially([clearPendingUsers, makeCall, passUsersDown])
}

const bootstrapSuccess = () => Saga.put(Chat2Gen.createInboxRefresh({reason: 'bootstrap'}))

// Various things can cause us to lose our selection so this selects the newest conversation
const desktopSelectTheNewestConversation = (
  action:
    | Chat2Gen.MetasReceivedPayload
    | Chat2Gen.LeaveConversationPayload
    | Chat2Gen.MetaDeletePayload
    | Chat2Gen.CancelPendingConversationPayload
    | TeamsGen.LeaveTeamPayload,
  state: TypedState
) => {
  if (action.type === Chat2Gen.metaDelete) {
    if (!action.payload.selectSomethingElse) {
      return
    }
    // only do this if we blocked the current conversation
    if (Constants.getSelectedConversation(state) !== action.payload.conversationIDKey) {
      return
    }
  }

  const conversationIDKey = Constants.getSelectedConversation(state)
  if (Constants.isValidConversationIDKey(conversationIDKey)) {
    // already something?
    return
  }

  const metas = state.chat2.metaMap
    .filter(meta => meta.teamType !== 'big')
    .sort((a, b) => b.timestamp - a.timestamp)
  let meta
  if (action.type === TeamsGen.leaveTeam) {
    // make sure we don't reselect the team chat if it happens to be first in the list
    meta = metas.filter(meta => meta.teamname !== action.payload.teamname).first()
  } else {
    meta = metas.first()
  }
  if (meta) {
    return Saga.put(
      Chat2Gen.createSelectConversation({
        conversationIDKey: meta.conversationIDKey,
        reason: 'findNewestConversation',
      })
    )
  } else if (action.type === TeamsGen.leaveTeam) {
    // the team we left is the only chat we had
    return Saga.put(
      Chat2Gen.createSelectConversation({
        conversationIDKey: Types.stringToConversationIDKey(''),
        reason: 'clearSelected',
      })
    )
  }
}

// const onExitSearch = (action: Chat2Gen.ExitSearchPayload, state: TypedState) => {
// TODO clean this up
// const conversationIDKey = Constants.findConversationFromParticipants(
// state,
// state.chat2.pendingConversationUsers
// )
// return Saga.sequentially([
// Saga.put(SearchGen.createClearSearchResults({searchKey: 'chatSearch'})),
// Saga.put(SearchGen.createSetUserInputItems({searchKey: 'chatSearch', searchResults: []})),
// Saga.put(Chat2Gen.createSetPendingConversationUsers({fromSearch: true, users: []})),
// Saga.put(Chat2Gen.createSetPendingMode({pendingMode: 'none'})),
// Saga.put(Chat2Gen.createSetPendingStatus({pendingStatus: 'none'})),
// // We may have some failed pending messages sitting around, clear out that data
// Saga.put(Chat2Gen.createClearPendingConversation()),
// // ...(action.payload.canceled || !conversationIDKey
// // ? []
// // : [Saga.put(Chat2Gen.createSelectConversation({conversationIDKey, reason: 'startFoundExisting'}))]),
// ])
// }

const openFolder = (action: Chat2Gen.OpenFolderPayload, state: TypedState) => {
  const meta = Constants.getMeta(state, action.payload.conversationIDKey)
  const path =
    meta.teamType !== 'adhoc'
      ? teamFolder(meta.teamname)
      : privateFolderWithUsers(meta.participants.toArray())
  return Saga.put(KBFSGen.createOpen({path}))
}

// either select the special pending converationidkey or select the preview conversation
const selectPendingConversation = (action: Chat2Gen.SetPendingModePayload, state: TypedState) => {
  if (action.payload.pendingMode === 'none') {
    const meta = Constants.getMeta(state, Constants.pendingConversationIDKey)
    if (Constants.isValidConversationIDKey(meta.conversationIDKey)) {
      return Saga.put(Chat2Gen.createSelectConversation({conversationIDKey: meta.conversationIDKey}))
    } else return
  }

  return Saga.put(
    Chat2Gen.createSelectConversation({
      conversationIDKey: Constants.pendingConversationIDKey,
      reason: 'pendingModeChange',
    })
  )
}

// Did we select a real conversation and yet have an empty search?
const hideEmptySearch = (action: Chat2Gen.SelectConversationPayload, state: TypedState) => {
  if (state.chat2.pendingMode === 'none') {
    return
  }
  if (action.payload.conversationIDKey === Constants.pendingConversationIDKey) {
    return
  }

  const meta = Constants.getMeta(state, Constants.pendingConversationIDKey)
  if (meta.participants.isEmpty()) {
    return Saga.put(Chat2Gen.createSetPendingMode({pendingMode: 'none'}))
  }
}

const getRecommendations = (
  action: Chat2Gen.SelectConversationPayload | Chat2Gen.SetPendingConversationUsersPayload,
  state: TypedState
) => {
  if (
    action.type === Chat2Gen.selectConversation &&
    action.payload.conversationIDKey !== Constants.pendingConversationIDKey
  ) {
    return
  }

  const meta = Constants.getMeta(state, Constants.pendingConversationIDKey)
  if (meta.participants.isEmpty()) {
    return Saga.put(SearchGen.createSearchSuggestions({searchKey: 'chatSearch'}))
  }
}

const clearSearchResults = (action: SearchGen.UserInputItemsUpdatedPayload) =>
  Saga.put(SearchGen.createClearSearchResults({searchKey: 'chatSearch'}))

const updatePendingParticipants = (
  action: Chat2Gen.SetPendingModePayload | SearchGen.UserInputItemsUpdatedPayload,
  state: TypedState
) => {
  let users
  if (action.type === Chat2Gen.setPendingMode) {
    // Ignore the pendingMode changes other than the clear
    if (action.payload.pendingMode !== 'none') {
      return
    }
    users = []
  } else {
    users = action.payload.userInputItemIds || []
  }

  return Saga.sequentially([
    Saga.put(Chat2Gen.createSetPendingConversationUsers({fromSearch: true, users})),
    Saga.put(SearchGen.createSetUserInputItems({searchKey: 'chatSearch', searchResults: users})),
  ])
}

<<<<<<< HEAD
// We keep a set of attachment previews to load
let attachmentQueue = []
const queueAttachmentToRequest = (action: Chat2Gen.AttachmentNeedsUpdatingPayload, state: TypedState) => {
  const {conversationIDKey, ordinal, isPreview} = action.payload
  attachmentQueue.push({conversationIDKey, isPreview, ordinal})
  return Saga.put(Chat2Gen.createAttachmentHandleQueue())
}

// Watch the attachment queue and take one item. Choose the last items first since they're likely still visible
const requestAttachment = (action: Chat2Gen.AttachmentHandleQueuePayload, state: TypedState) => {
  if (!attachmentQueue.length) {
    return
  }

  const toLoad = attachmentQueue.pop()
  const toLoadActions = [Saga.put(Chat2Gen.createAttachmentLoad(toLoad))]
  const loadSomeMoreActions = attachmentQueue.length ? [Saga.put(Chat2Gen.createAttachmentHandleQueue())] : []
  const delayBeforeLoadingMoreActions =
    toLoadActions.length && loadSomeMoreActions.length ? [Saga.call(Saga.delay, 100)] : []

  const nextActions = [...toLoadActions, ...delayBeforeLoadingMoreActions, ...loadSomeMoreActions]

  if (nextActions.length) {
    return Saga.sequentially(nextActions)
  }
}

// Load a preview or actual image
function* attachmentLoad(action: Chat2Gen.AttachmentLoadPayload) {
  const {conversationIDKey, ordinal, isPreview} = action.payload
  const state: TypedState = yield Saga.select()
  const message = Constants.getMessageMap(state, conversationIDKey).get(ordinal)

  if (!message || message.type !== 'attachment') {
    logger.warn('Bailing on unknown attachmentLoad', conversationIDKey, ordinal)
    return
  }

  // done or in progress? bail
  if (isPreview) {
    if (message.devicePreviewPath || message.previewTransferState === 'downloading') {
      logger.info('Bailing on attachmentLoad', conversationIDKey, ordinal, isPreview)
      return
    }
  } else {
    if (message.deviceFilePath || message.transferState === 'downloading') {
      logger.info('Bailing on attachmentLoad', conversationIDKey, ordinal, isPreview)
      return
    }
  }

  const parts = message.fileName.split('.')
  const fileName = tmpFile(
    `kbchat-${conversationIDKey}-${Types.ordinalToNumber(ordinal)}.${isPreview ? 'preview' : 'download'}.${
      parts[parts.length - 1]
    }`
  )

  // Immediately show the loading
  yield Saga.put(Chat2Gen.createAttachmentLoading({conversationIDKey, isPreview, ordinal, ratio: 0.01}))
  let alreadyLoaded = false
  if (message.attachmentType === 'image') {
    try {
      const fileStat = yield Saga.call(stat, fileName)
      const validSize = isPreview ? fileStat.size > 0 : fileStat.size === message.fileSize
      // We don't have the preview size so assume if it has data its good, else use the filesize
      if (validSize) {
        yield Saga.put(
          Chat2Gen.createAttachmentLoaded({conversationIDKey, isPreview, ordinal, path: fileName})
        )
        alreadyLoaded = true
      } else {
        logger.warn('Invalid attachment size', fileStat.size)
      }
    } catch (_) {}
  }

  // If we're loading the preview lets see if we downloaded previously once so show in finder / download state is correct
  if (isPreview && !message.downloadPath) {
    try {
      const downloadPath = downloadFilePathNoSearch(message.fileName)
      const fileStat = yield Saga.call(stat, downloadPath)
      // already exists?
      if (fileStat.size === message.fileSize) {
        yield Saga.put(Chat2Gen.createAttachmentDownloaded({conversationIDKey, ordinal, path: downloadPath}))
      }
    } catch (_) {}
  }

  // We already loaded this file so lets bail
  if (alreadyLoaded) {
    return
  }

  // If its a non image and a preview lets just count it as loaded
  if (isPreview && message.attachmentType !== 'image') {
    yield Saga.put(Chat2Gen.createAttachmentLoaded({conversationIDKey, isPreview, ordinal, path: fileName}))
    return
  }

=======
const updatePendingSelected = (
  action: Chat2Gen.SetPendingModePayload | Chat2Gen.SelectConversationPayload,
  state: TypedState
) => {
  let selected
  if (action.type === Chat2Gen.setPendingMode) {
    selected = action.payload.pendingMode !== 'none'
  } else {
    selected = !action.payload.conversationIDKey
  }
  if (selected !== state.chat2.pendingSelected) {
    return Saga.put(Chat2Gen.createSetPendingSelected({selected}))
  }
}

function* downloadAttachment(fileName: string, conversationIDKey: any, message: any, ordinal: any) {
>>>>>>> 439a72fd
  // Start downloading
  let lastRatioSent = 0
  const downloadFileRpc = new EngineRpc.EngineRpcCall(
    {
      'chat.1.chatUi.chatAttachmentDownloadDone': EngineRpc.passthroughResponseSaga,
      'chat.1.chatUi.chatAttachmentDownloadProgress': function*({bytesComplete, bytesTotal}) {
        const ratio = bytesComplete / bytesTotal
        // Don't spam ourselves with updates
        if (ratio - lastRatioSent > 0.05) {
          lastRatioSent = ratio
          yield Saga.put(
            Chat2Gen.createAttachmentLoading({conversationIDKey, isPreview: false, ordinal, ratio})
          )
        }
        return EngineRpc.rpcResult()
      },
      'chat.1.chatUi.chatAttachmentDownloadStart': EngineRpc.passthroughResponseSaga,
    },
    RPCChatTypes.localDownloadFileAttachmentLocalRpcChannelMap,
    fileName,
    {
      conversationID: Types.keyToConversationID(conversationIDKey),
      filename: fileName,
      identifyBehavior: RPCTypes.tlfKeysTLFIdentifyBehavior.chatGui,
      messageID: message.id,
    }
  )
  const result = yield Saga.call(downloadFileRpc.run)
  if (EngineRpc.isFinished(result)) {
    yield Saga.put(Chat2Gen.createAttachmentDownloaded({conversationIDKey, ordinal, path: fileName}))
  }
}

// Download an attachment to your device
function* attachmentDownload(action: Chat2Gen.AttachmentDownloadPayload) {
  const {conversationIDKey, ordinal} = action.payload
  const state: TypedState = yield Saga.select()
  let message = Constants.getMessageMap(state, conversationIDKey).get(ordinal)

  if (!message || message.type !== 'attachment') {
    throw new Error('Trying to download missing / incorrect message?')
  }

  // already downloaded?
  if (message.downloadPath) {
    logger.warn('Attachment already downloaded')
    return
  }

  // Download it
  const destPath = yield Saga.call(downloadFilePath, message.fileName)
  yield Saga.call(downloadAttachment, destPath, conversationIDKey, message, ordinal)
}

// Upload an attachment
function* attachmentUpload(action: Chat2Gen.AttachmentUploadPayload) {
  const {conversationIDKey, path, title} = action.payload
  const state: TypedState = yield Saga.select()

  const outboxID = Constants.generateOutboxID()

  // Sending to pending
  if (conversationIDKey === Constants.pendingConversationIDKey) {
    const participants = Constants.getMeta(state, Constants.pendingConversationIDKey).participants
    if (participants.isEmpty()) {
      logger.warn('Sending to pending w/ no pending?')
      return
    }
    const you = state.config.username
    if (!you) {
      logger.warn('Sending to pending while logged out?')
      return
    }

    yield Saga.sequentially([
      Saga.put(
        Chat2Gen.createMessagesAdd({
          context: {type: 'sent'},
          messages: [
            Constants.makePendingAttachmentMessage(
              state,
              conversationIDKey,
              Constants.pathToAttachmentType(path),
              title,
              path, // store path here for retry
              Types.stringToOutboxID(outboxID.toString('hex') || '')
            ),
          ],
        })
      ),
      Saga.put(
        Chat2Gen.createSendToPendingConversation({
          sendingAction: action,
          users: participants.concat([you]).toArray(),
        })
      ),
    ])
    return
  }

  // Make the preview
  const preview: ?RPCChatTypes.MakePreviewRes = yield Saga.call(
    RPCChatTypes.localMakePreviewRpcPromise,
    ({
      attachment: {filename: path},
      outputDir: tmpDir(),
    }: RPCChatTypes.LocalMakePreviewRpcParam)
  )

  const meta = state.chat2.metaMap.get(conversationIDKey)
  if (!meta) {
    logger.warn('Missing meta for attachment upload', conversationIDKey)
    return
  }

  const attachmentType = Constants.pathToAttachmentType(path)
  const message = Constants.makePendingAttachmentMessage(
    state,
    conversationIDKey,
    attachmentType,
    title,
    (preview && preview.filename) || '',
    Types.stringToOutboxID(outboxID.toString('hex') || '') // never null but makes flow happy
  )
  const ordinal = message.ordinal
  yield Saga.put(
    Chat2Gen.createMessagesAdd({
      context: {type: 'sent'},
      messages: [message],
    })
  )
  yield Saga.put(Chat2Gen.createAttachmentUploading({conversationIDKey, ordinal, ratio: 0.01}))

  let lastRatioSent = 0
  const postAttachment = new EngineRpc.EngineRpcCall(
    {
      'chat.1.chatUi.chatAttachmentPreviewUploadDone': EngineRpc.passthroughResponseSaga,
      'chat.1.chatUi.chatAttachmentPreviewUploadStart': function*(metadata) {
        const ratio = 0
        yield Saga.put(Chat2Gen.createAttachmentUploading({conversationIDKey, ordinal, ratio}))
        return EngineRpc.rpcResult()
      },
      'chat.1.chatUi.chatAttachmentUploadDone': EngineRpc.passthroughResponseSaga,
      'chat.1.chatUi.chatAttachmentUploadOutboxID': EngineRpc.passthroughResponseSaga,
      'chat.1.chatUi.chatAttachmentUploadProgress': function*({bytesComplete, bytesTotal}) {
        const ratio = bytesComplete / bytesTotal
        // Don't spam ourselves with updates
        if (ordinal && ratio - lastRatioSent > 0.05) {
          lastRatioSent = ratio
          yield Saga.put(Chat2Gen.createAttachmentUploading({conversationIDKey, ordinal, ratio}))
        }
        return EngineRpc.rpcResult()
      },
      'chat.1.chatUi.chatAttachmentUploadStart': function*(metadata) {
        const ratio = 0
        yield Saga.put(Chat2Gen.createAttachmentUploading({conversationIDKey, ordinal, ratio}))
        return EngineRpc.rpcResult()
      },
    },
    RPCChatTypes.localPostFileAttachmentLocalRpcChannelMap,
    `localPostFileAttachmentLocal-${conversationIDKey}-${path}`,
    {
      attachment: {filename: path},
      conversationID: Types.keyToConversationID(conversationIDKey),
      identifyBehavior: getIdentifyBehavior(state, conversationIDKey),
      metadata: null,
      outboxID,
      title,
      tlfName: meta.tlfname,
      visibility: RPCTypes.commonTLFVisibility.private,
    }
  )

  try {
    const result = yield Saga.call(postAttachment.run)
    if (EngineRpc.isFinished(result)) {
      if (result.error) {
        // TODO better error
        logger.warn('Upload Attachment Failed')
      } else if (ordinal) {
        yield Saga.put(Chat2Gen.createAttachmentUploaded({conversationIDKey, ordinal}))
      }
    } else {
      logger.warn('Upload Attachment Failed')
    }
  } catch (_) {
    logger.warn('Upload Attachment Failed')
  }
}

// Tell service we're typing
const sendTyping = (action: Chat2Gen.SendTypingPayload) => {
  const {conversationIDKey, typing} = action.payload
  return Saga.call(RPCChatTypes.localUpdateTypingRpcPromise, {
    conversationID: Types.keyToConversationID(conversationIDKey),
    typing,
  })
}

// Implicit teams w/ reset users we can invite them back in or chat w/o them
const resetChatWithoutThem = (action: Chat2Gen.ResetChatWithoutThemPayload, state: TypedState) => {
  const {conversationIDKey} = action.payload
  const meta = Constants.getMeta(state, conversationIDKey)
  // remove all bad people
  const goodParticipants = meta.participants.subtract(meta.resetParticipants)
  return Saga.put(
    Chat2Gen.createStartConversation({
      participants: goodParticipants.toArray(),
    })
  )
}

// let them back in after they reset
const resetLetThemIn = (action: Chat2Gen.ResetLetThemInPayload) =>
  Saga.call(RPCChatTypes.localAddTeamMemberAfterResetRpcPromise, {
    convID: Types.keyToConversationID(action.payload.conversationIDKey),
    username: action.payload.username,
  })

const markThreadAsRead = (
  action:
    | Chat2Gen.SelectConversationPayload
    | Chat2Gen.MessagesAddPayload
    | Chat2Gen.MarkInitiallyLoadedThreadAsReadPayload
    | AppGen.ChangedFocusPayload
    | NavigateActions,
  state: TypedState
) => {
  const conversationIDKey = Constants.getSelectedConversation(state)

  if (!conversationIDKey) {
    logger.info('marking read bail on no selected conversation')
    return
  }

  if (!state.chat2.metaMap.get(conversationIDKey)) {
    logger.info('marking read bail on not in meta list. preview?')
    return
  }

  if (action.type === Chat2Gen.markInitiallyLoadedThreadAsRead) {
    if (action.payload.conversationIDKey !== conversationIDKey) {
      logger.info('marking read bail on not looking at this thread anymore?')
      return
    }
  }

  if (!Constants.isUserActivelyLookingAtThisThread(state, conversationIDKey)) {
    logger.info('marking read bail on not looking at this thread')
    return
  }

  let message
  const mmap = state.chat2.messageMap.get(conversationIDKey)
  if (mmap) {
    const ordinals = Constants.getMessageOrdinals(state, conversationIDKey)
    const ordinal = ordinals.findLast(o => {
      const m = mmap.get(o)
      return m && !!m.id
    })
    message = mmap.get(ordinal)
  }

  if (!message) {
    logger.info('marking read bail on no messages')
    return
  }

  logger.info(`marking read messages ${conversationIDKey} ${message.id}`)
  return Saga.call(RPCChatTypes.localMarkAsReadLocalRpcPromise, {
    conversationID: Types.keyToConversationID(conversationIDKey),
    msgID: message.id,
  })
}

// Delete a message and any older
const deleteMessageHistory = (action: Chat2Gen.MessageDeletePayload, state: TypedState) => {
  const {conversationIDKey, ordinal} = action.payload
  const meta = Constants.getMeta(state, conversationIDKey)
  const message = Constants.getMessageMap(state, conversationIDKey).get(ordinal)
  if (!message) {
    throw new Error('Deleting message history with no message?')
  }

  if (!meta.tlfname) {
    logger.warn('Deleting message history for non-existent TLF:')
    return
  }

  const param: RPCChatTypes.LocalPostDeleteHistoryThroughRpcParam = {
    conversationID: Types.keyToConversationID(conversationIDKey),
    identifyBehavior: RPCTypes.tlfKeysTLFIdentifyBehavior.chatGui,
    through: message.id,
    tlfName: meta.tlfname,
    tlfPublic: false,
  }
  return Saga.call(RPCChatTypes.localPostDeleteHistoryThroughRpcPromise, param)
}

// Get the rights a user has on certain actions in a team
const loadCanUserPerform = (action: Chat2Gen.SelectConversationPayload, state: TypedState) => {
  const {conversationIDKey} = action.payload
  const meta = Constants.getMeta(state, conversationIDKey)
  const teamname = meta.teamname
  if (!teamname) {
    return
  }
  if (!hasCanPerform(state, teamname)) {
    return Saga.put(TeamsGen.createGetTeamOperations({teamname}))
  }
}

// Helpers to nav you to the right place
const navigateToInbox = (action: Chat2Gen.NavigateToInboxPayload | Chat2Gen.LeaveConversationPayload) => {
  if (action.type === Chat2Gen.leaveConversation && action.payload.dontNavigateToInbox) {
    return
  }
  return Saga.put(Route.navigateTo([{props: {}, selected: chatTab}, {props: {}, selected: null}]))
}
const navigateToThread = (_: any, state: TypedState) => {
  if (state.chat2.selectedConversation) {
    return Saga.put(
      Route.navigateTo(
        isMobile ? [chatTab, 'conversation'] : [{props: {}, selected: chatTab}, {props: {}, selected: null}]
      )
    )
  }
}

const mobileClearSelectedConversation = (_: any, state: TypedState) => {
  const routePath = getPath(state.routeTree.routeState)
  const inboxSelected = routePath.size === 1 && routePath.get(0) === chatTab
  if (inboxSelected) {
    return Saga.put(
      Chat2Gen.createSelectConversation({
        conversationIDKey: Types.stringToConversationIDKey(''),
        reason: 'clearSelected',
      })
    )
  }
}

// Native share sheet for attachments
function* mobileMessageAttachmentShare(action: Chat2Gen.MessageAttachmentNativeSharePayload) {
  const {conversationIDKey, ordinal} = action.payload
  let state: TypedState = yield Saga.select()
  let message = Constants.getMessageMap(state, conversationIDKey).get(ordinal)
  if (!message || message.type !== 'attachment') {
    throw new Error('Invalid share message')
  }
  yield Saga.sequentially([
    Saga.put(Chat2Gen.createAttachmentDownload({conversationIDKey, ordinal, forShare: true})),
    Saga.call(downloadAndShowShareActionSheet, message.fileURL, message.fileType),
    Saga.put(Chat2Gen.createAttachmentDownloaded({conversationIDKey, ordinal, forShare: true})),
  ])
}

// Native save to camera roll
function* mobileMessageAttachmentSave(action: Chat2Gen.MessageAttachmentNativeSavePayload) {
  const {conversationIDKey, ordinal} = action.payload
  let state: TypedState = yield Saga.select()
  let message = Constants.getMessageMap(state, conversationIDKey).get(ordinal)
  if (!message || message.type !== 'attachment') {
    throw new Error('Invalid share message')
  }
  try {
    logger.info('Trying to save chat attachment to camera roll')
    yield Saga.call(saveAttachmentDialog, message.fileURL)
  } catch (err) {
    logger.info('Failed to save attachment: ' + err)
    throw new Error('Save attachment failed. Enable photo access in privacy settings.')
  }
}

const joinConversation = (action: Chat2Gen.JoinConversationPayload) =>
  Saga.call(RPCChatTypes.localJoinConversationByIDLocalRpcPromise, {
    convID: Types.keyToConversationID(action.payload.conversationIDKey),
  })

const leaveConversation = (action: Chat2Gen.LeaveConversationPayload) =>
  Saga.call(RPCChatTypes.localLeaveConversationLocalRpcPromise, {
    convID: Types.keyToConversationID(action.payload.conversationIDKey),
  })

const muteConversation = (action: Chat2Gen.MuteConversationPayload) =>
  Saga.call(RPCChatTypes.localSetConversationStatusLocalRpcPromise, {
    conversationID: Types.keyToConversationID(action.payload.conversationIDKey),
    identifyBehavior: RPCTypes.tlfKeysTLFIdentifyBehavior.chatGui,
    status: action.payload.muted
      ? RPCChatTypes.commonConversationStatus.muted
      : RPCChatTypes.commonConversationStatus.unfiled,
  })

const updateNotificationSettings = (action: Chat2Gen.UpdateNotificationSettingsPayload) =>
  Saga.call(RPCChatTypes.localSetAppNotificationSettingsLocalRpcPromise, {
    channelWide: action.payload.notificationsGlobalIgnoreMentions,
    convID: Types.keyToConversationID(action.payload.conversationIDKey),
    settings: [
      {
        deviceType: RPCTypes.commonDeviceType.desktop,
        enabled: action.payload.notificationsDesktop === 'onWhenAtMentioned',
        kind: RPCChatTypes.commonNotificationKind.atmention,
      },
      {
        deviceType: RPCTypes.commonDeviceType.desktop,
        enabled: action.payload.notificationsDesktop === 'onAnyActivity',
        kind: RPCChatTypes.commonNotificationKind.generic,
      },
      {
        deviceType: RPCTypes.commonDeviceType.mobile,
        enabled: action.payload.notificationsMobile === 'onWhenAtMentioned',
        kind: RPCChatTypes.commonNotificationKind.atmention,
      },
      {
        deviceType: RPCTypes.commonDeviceType.mobile,
        enabled: action.payload.notificationsMobile === 'onAnyActivity',
        kind: RPCChatTypes.commonNotificationKind.generic,
      },
    ],
  })

const blockConversation = (action: Chat2Gen.BlockConversationPayload) =>
  Saga.sequentially([
    Saga.put(Chat2Gen.createNavigateToInbox()),
    Saga.call(RPCChatTypes.localSetConversationStatusLocalRpcPromise, {
      conversationID: Types.keyToConversationID(action.payload.conversationIDKey),
      identifyBehavior: RPCTypes.tlfKeysTLFIdentifyBehavior.chatGui,
      status: action.payload.reportUser
        ? RPCChatTypes.commonConversationStatus.reported
        : RPCChatTypes.commonConversationStatus.blocked,
    }),
  ])

const setConvRetentionPolicy = (action: Chat2Gen.SetConvRetentionPolicyPayload) => {
  const {conversationIDKey, policy} = action.payload
  const convID = Types.keyToConversationID(conversationIDKey)
  let servicePolicy: ?RPCChatTypes.RetentionPolicy
  let ret
  try {
    servicePolicy = retentionPolicyToServiceRetentionPolicy(policy)
  } catch (err) {
    // should never happen
    logger.error(`Unable to parse retention policy: ${err.message}`)
    throw err
  } finally {
    if (servicePolicy) {
      ret = Saga.call(RPCChatTypes.localSetConvRetentionLocalRpcPromise, {
        convID,
        policy: servicePolicy,
      })
    }
  }
  return ret
}
function* chat2Saga(): Saga.SagaGenerator<any, any> {
  // Platform specific actions
  if (isMobile) {
    // Push us into the conversation
    yield Saga.safeTakeEveryPure(Chat2Gen.selectConversation, navigateToThread)
    yield Saga.safeTakeEvery(Chat2Gen.messageAttachmentNativeShare, mobileMessageAttachmentShare)
    yield Saga.safeTakeEvery(Chat2Gen.messageAttachmentNativeSave, mobileMessageAttachmentSave)
    // Unselect the conversation when we go to the inbox
    yield Saga.safeTakeEveryPure(
      a => typeof a.type === 'string' && a.type.startsWith('routeTree:'),
      mobileClearSelectedConversation
    )
  } else {
    yield Saga.safeTakeEveryPure(Chat2Gen.desktopNotification, desktopNotify)
    // Auto select the newest conversation
    yield Saga.safeTakeEveryPure(
      [
        Chat2Gen.metasReceived,
        Chat2Gen.leaveConversation,
        Chat2Gen.metaDelete,
        Chat2Gen.cancelPendingConversation,
        TeamsGen.leaveTeam,
      ],
      desktopSelectTheNewestConversation
    )
  }

  // Refresh the inbox
  yield Saga.safeTakeEveryPure(Chat2Gen.inboxRefresh, inboxRefresh)
  // Load teams
  yield Saga.safeTakeEveryPure(Chat2Gen.metasReceived, requestTeamsUnboxing)
  // We've scrolled some new inbox rows into view, queue them up
  yield Saga.safeTakeEveryPure(Chat2Gen.metaNeedsUpdating, queueMetaToRequest)
  // We have some items in the queue to process
  yield Saga.safeTakeEveryPure(Chat2Gen.metaHandleQueue, requestMeta)

  // Actually try and unbox conversations
  yield Saga.safeTakeEveryPure([Chat2Gen.metaRequestTrusted, Chat2Gen.selectConversation], unboxRows)

  // Load the selected thread
  yield Saga.safeTakeEveryPure(
    [
      Chat2Gen.selectConversation,
      Chat2Gen.setPendingConversationExistingConversationIDKey,
      Chat2Gen.loadOlderMessagesDueToScroll,
      Chat2Gen.setPendingConversationUsers,
      Chat2Gen.markConversationsStale,
      Chat2Gen.metasReceived,
    ],
    loadMoreMessages,
    loadMoreMessagesSuccess
  )

  yield Saga.safeTakeEveryPure(Chat2Gen.selectConversation, previewConversation)

  yield Saga.safeTakeEveryPure(Chat2Gen.messageRetry, messageRetry)
  yield Saga.safeTakeEveryPure(Chat2Gen.messageSend, messageSend)
  yield Saga.safeTakeEveryPure(Chat2Gen.messageEdit, messageEdit)
  yield Saga.safeTakeEveryPure(Chat2Gen.messageEdit, clearMessageSetEditing)
  yield Saga.safeTakeEveryPure(Chat2Gen.messageDelete, messageDelete)
  yield Saga.safeTakeEveryPure(Chat2Gen.messageDeleteHistory, deleteMessageHistory)

  yield Saga.safeTakeEveryPure(Chat2Gen.setupChatHandlers, setupChatHandlers)
  yield Saga.safeTakeEveryPure(Chat2Gen.selectConversation, clearInboxFilter)
  yield Saga.safeTakeEveryPure(Chat2Gen.selectConversation, loadCanUserPerform)

  yield Saga.safeTakeEveryPure(
    [Chat2Gen.startConversation, Chat2Gen.setPendingConversationUsers],
    startConversationFindExisting,
    startConversationAfterFindExisting
  )
  yield Saga.safeTakeEveryPure(Chat2Gen.openFolder, openFolder)

  // On bootstrap lets load the untrusted inbox. This helps make some flows easier
  yield Saga.safeTakeEveryPure(ConfigGen.bootstrapSuccess, bootstrapSuccess)

  // Search handling
  // Changing pending mode selects the special pending conversationidkey
  yield Saga.safeTakeEveryPure(Chat2Gen.setPendingMode, selectPendingConversation)
  yield Saga.safeTakeEveryPure(
    [Chat2Gen.setPendingMode, SearchConstants.isUserInputItemsUpdated('chatSearch')],
    updatePendingParticipants
  )
  yield Saga.safeTakeEveryPure(SearchConstants.isUserInputItemsUpdated('chatSearch'), clearSearchResults)
  yield Saga.safeTakeEveryPure(
    [Chat2Gen.setPendingConversationUsers, Chat2Gen.selectConversation],
    getRecommendations
  )
  yield Saga.safeTakeEveryPure(Chat2Gen.selectConversation, hideEmptySearch)

  yield Saga.safeTakeEveryPure(
    Chat2Gen.sendToPendingConversation,
    sendToPendingConversation,
    sendToPendingConversationSuccess,
    sendToPendingConversationError
  )
  yield Saga.safeTakeEveryPure(Chat2Gen.cancelPendingConversation, cancelPendingConversation)
  yield Saga.safeTakeEveryPure(Chat2Gen.retryPendingConversation, retryPendingConversation)

  yield Saga.safeTakeEvery(Chat2Gen.attachmentDownload, attachmentDownload)
  yield Saga.safeTakeEvery(Chat2Gen.attachmentUpload, attachmentUpload)

  yield Saga.safeTakeEveryPure(Chat2Gen.sendTyping, sendTyping)
  yield Saga.safeTakeEveryPure(Chat2Gen.resetChatWithoutThem, resetChatWithoutThem)
  yield Saga.safeTakeEveryPure(Chat2Gen.resetLetThemIn, resetLetThemIn)

  yield Saga.safeTakeEveryPure(
    [
      Chat2Gen.messagesAdd,
      Chat2Gen.selectConversation,
      Chat2Gen.markInitiallyLoadedThreadAsRead,
      AppGen.changedFocus,
      a => typeof a.type === 'string' && a.type.startsWith('routeTree:'),
    ],
    markThreadAsRead
  )

  yield Saga.safeTakeEveryPure([Chat2Gen.navigateToInbox, Chat2Gen.leaveConversation], navigateToInbox)
  yield Saga.safeTakeEveryPure(Chat2Gen.navigateToThread, navigateToThread)

  yield Saga.safeTakeEveryPure(Chat2Gen.joinConversation, joinConversation)
  yield Saga.safeTakeEveryPure(Chat2Gen.leaveConversation, leaveConversation)

  yield Saga.safeTakeEveryPure(Chat2Gen.muteConversation, muteConversation)
  yield Saga.safeTakeEveryPure(Chat2Gen.updateNotificationSettings, updateNotificationSettings)
  yield Saga.safeTakeEveryPure(Chat2Gen.blockConversation, blockConversation)

  yield Saga.safeTakeEveryPure(Chat2Gen.setConvRetentionPolicy, setConvRetentionPolicy)
  yield Saga.safeTakeEveryPure(Chat2Gen.messageReplyPrivately, messageReplyPrivately)
}

export default chat2Saga<|MERGE_RESOLUTION|>--- conflicted
+++ resolved
@@ -1537,108 +1537,6 @@
   ])
 }
 
-<<<<<<< HEAD
-// We keep a set of attachment previews to load
-let attachmentQueue = []
-const queueAttachmentToRequest = (action: Chat2Gen.AttachmentNeedsUpdatingPayload, state: TypedState) => {
-  const {conversationIDKey, ordinal, isPreview} = action.payload
-  attachmentQueue.push({conversationIDKey, isPreview, ordinal})
-  return Saga.put(Chat2Gen.createAttachmentHandleQueue())
-}
-
-// Watch the attachment queue and take one item. Choose the last items first since they're likely still visible
-const requestAttachment = (action: Chat2Gen.AttachmentHandleQueuePayload, state: TypedState) => {
-  if (!attachmentQueue.length) {
-    return
-  }
-
-  const toLoad = attachmentQueue.pop()
-  const toLoadActions = [Saga.put(Chat2Gen.createAttachmentLoad(toLoad))]
-  const loadSomeMoreActions = attachmentQueue.length ? [Saga.put(Chat2Gen.createAttachmentHandleQueue())] : []
-  const delayBeforeLoadingMoreActions =
-    toLoadActions.length && loadSomeMoreActions.length ? [Saga.call(Saga.delay, 100)] : []
-
-  const nextActions = [...toLoadActions, ...delayBeforeLoadingMoreActions, ...loadSomeMoreActions]
-
-  if (nextActions.length) {
-    return Saga.sequentially(nextActions)
-  }
-}
-
-// Load a preview or actual image
-function* attachmentLoad(action: Chat2Gen.AttachmentLoadPayload) {
-  const {conversationIDKey, ordinal, isPreview} = action.payload
-  const state: TypedState = yield Saga.select()
-  const message = Constants.getMessageMap(state, conversationIDKey).get(ordinal)
-
-  if (!message || message.type !== 'attachment') {
-    logger.warn('Bailing on unknown attachmentLoad', conversationIDKey, ordinal)
-    return
-  }
-
-  // done or in progress? bail
-  if (isPreview) {
-    if (message.devicePreviewPath || message.previewTransferState === 'downloading') {
-      logger.info('Bailing on attachmentLoad', conversationIDKey, ordinal, isPreview)
-      return
-    }
-  } else {
-    if (message.deviceFilePath || message.transferState === 'downloading') {
-      logger.info('Bailing on attachmentLoad', conversationIDKey, ordinal, isPreview)
-      return
-    }
-  }
-
-  const parts = message.fileName.split('.')
-  const fileName = tmpFile(
-    `kbchat-${conversationIDKey}-${Types.ordinalToNumber(ordinal)}.${isPreview ? 'preview' : 'download'}.${
-      parts[parts.length - 1]
-    }`
-  )
-
-  // Immediately show the loading
-  yield Saga.put(Chat2Gen.createAttachmentLoading({conversationIDKey, isPreview, ordinal, ratio: 0.01}))
-  let alreadyLoaded = false
-  if (message.attachmentType === 'image') {
-    try {
-      const fileStat = yield Saga.call(stat, fileName)
-      const validSize = isPreview ? fileStat.size > 0 : fileStat.size === message.fileSize
-      // We don't have the preview size so assume if it has data its good, else use the filesize
-      if (validSize) {
-        yield Saga.put(
-          Chat2Gen.createAttachmentLoaded({conversationIDKey, isPreview, ordinal, path: fileName})
-        )
-        alreadyLoaded = true
-      } else {
-        logger.warn('Invalid attachment size', fileStat.size)
-      }
-    } catch (_) {}
-  }
-
-  // If we're loading the preview lets see if we downloaded previously once so show in finder / download state is correct
-  if (isPreview && !message.downloadPath) {
-    try {
-      const downloadPath = downloadFilePathNoSearch(message.fileName)
-      const fileStat = yield Saga.call(stat, downloadPath)
-      // already exists?
-      if (fileStat.size === message.fileSize) {
-        yield Saga.put(Chat2Gen.createAttachmentDownloaded({conversationIDKey, ordinal, path: downloadPath}))
-      }
-    } catch (_) {}
-  }
-
-  // We already loaded this file so lets bail
-  if (alreadyLoaded) {
-    return
-  }
-
-  // If its a non image and a preview lets just count it as loaded
-  if (isPreview && message.attachmentType !== 'image') {
-    yield Saga.put(Chat2Gen.createAttachmentLoaded({conversationIDKey, isPreview, ordinal, path: fileName}))
-    return
-  }
-
-=======
 const updatePendingSelected = (
   action: Chat2Gen.SetPendingModePayload | Chat2Gen.SelectConversationPayload,
   state: TypedState
@@ -1655,7 +1553,6 @@
 }
 
 function* downloadAttachment(fileName: string, conversationIDKey: any, message: any, ordinal: any) {
->>>>>>> 439a72fd
   // Start downloading
   let lastRatioSent = 0
   const downloadFileRpc = new EngineRpc.EngineRpcCall(
