--- conflicted
+++ resolved
@@ -1,11 +1,7 @@
 // @flow
 import logger from '../logger'
 import * as AppGen from './app-gen'
-<<<<<<< HEAD
 import * as Chat2Gen from './chat2-gen'
-=======
-import * as ChatGen from './chat-gen'
->>>>>>> 80361c9e
 import * as PushGen from './push-gen'
 import * as ChatTypes from '../constants/types/chat2'
 import * as RPCChatTypes from '../constants/types/rpc-chat-gen'
@@ -291,11 +287,8 @@
   yield Saga.safeTakeLatest(PushGen.configurePush, configurePushSaga)
   yield Saga.safeTakeEvery(PushGen.checkIOSPush, checkIOSPushSaga)
   yield Saga.safeTakeEvery(PushGen.notification, pushNotificationSaga)
-<<<<<<< HEAD
   yield Saga.safeTakeEveryPure(AppGen.mobileAppState, resetHandledPush)
-=======
   yield Saga.safeTakeEvery(AppGen.mobileAppState, mobileAppStateSaga)
->>>>>>> 80361c9e
 }
 
 export default pushSaga
