// @flow
import {featureFlagsOverride} from '../local-debug.desktop'
import type {FeatureFlags} from './feature-flags'

// To enable a feature, include it in the environment variable KEYBASE_FEATURES.
// For example, KEYBASE_FEATURES=tracker2,login,awesomefeature

let features =
  (featureFlagsOverride && featureFlagsOverride.split(',')) ||
  (process.env['KEYBASE_FEATURES'] || '').split(',')

const featureOn = (key: $Keys<FeatureFlags>) => features.includes(key)

const ff: FeatureFlags = {
  admin: false,
  avatarUploadsEnabled: true,
  chatIndexProfilingEnabled: false,
  explodingMessagesEnabled: true,
  foldersInProfileTab: false,
  newTeamBuildingForChat: false,
  outOfDateBanner: false,
  plansEnabled: false,
  useSimpleMarkdown: false,
  walletsEnabled: false,
}

const inAdmin: {[key: $Keys<FeatureFlags>]: boolean} = {
  chatIndexProfilingEnabled: true,
<<<<<<< HEAD
  fileWidgetEnabled: true,
  useSimpleMarkdown: true,
=======
>>>>>>> 06221a82
  walletsEnabled: true,
}

// load overrides
Object.keys(ff).forEach(k => {
  ff[k] = featureOn(k) || ff[k] || (featureOn('admin') && !!inAdmin[k])
})

if (__DEV__) {
  console.log('Features', ff)
}

export default ff<|MERGE_RESOLUTION|>--- conflicted
+++ resolved
@@ -26,11 +26,7 @@
 
 const inAdmin: {[key: $Keys<FeatureFlags>]: boolean} = {
   chatIndexProfilingEnabled: true,
-<<<<<<< HEAD
-  fileWidgetEnabled: true,
   useSimpleMarkdown: true,
-=======
->>>>>>> 06221a82
   walletsEnabled: true,
 }
 
