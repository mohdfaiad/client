// @flow
import * as I from 'immutable'
import React from 'react'
import * as Types from '../constants/types/fs'
import * as Constants from '../constants/fs'
import {type ConnectedProps as ConnectedUsernamesProps} from '../common-adapters/usernames'
import {action, storiesOf, createPropProvider} from '../stories/storybook'
import {globalColors, globalMargins} from '../styles'
import Files from '.'
import ConnectedStillRow from './row/still-container'
import StillRow from './row/still'
import EditingRow from './row/editing'
import PlaceholderRow from './row/placeholder'
import UploadingRow from './row/uploading'
import {NormalPreview} from './filepreview'
import {Box} from '../common-adapters'
import Download from './footer/download'
import Upload from './footer/upload'
import PathItemAction from './common/path-item-action'
import Breadcrumb from './header/breadcrumb.desktop'
import Banner from './banner'

const folderItemStyles = {
  iconSpec: {
    type: 'basic',
    iconType: 'icon-folder-private-32',
    iconColor: globalColors.darkBlue2,
  },
  textColor: globalColors.darkBlue,
  textType: 'BodySemibold',
}

const fileItemStyles = {
  iconSpec: {
    type: 'basic',
    iconType: 'icon-file-private-32',
    iconColor: globalColors.darkBlue2,
  },
  textColor: globalColors.darkBlue,
  textType: 'Body',
}

const rowProviders = {
  Row: ({path, routePath}) => ({
    pathItemType: 'folder',
    path,
    routePath,
  }),
  ConnectedStillRow: ({path}: {path: Types.Path}) => {
    const pathStr = Types.pathToString(path)
    const hasAbc = pathStr.includes('abc')
    const hasDef = pathStr.includes('def')
    const hasGhi = pathStr.includes('ghi')
    return {
      name: Types.getPathName(path),
      onOpen: () => {},
      openInFileUI: () => {},
      type: 'folder',
      shouldShowMenu: true,
      itemStyles: folderItemStyles,
      onAction: action('onAction'),
      resetParticipants: [
        ...(hasAbc ? ['abc'] : []),
        ...(hasDef ? ['def'] : []),
        ...(hasGhi ? ['ghi'] : []),
      ],
      isUserReset: false,
    }
  },
}

const provider = createPropProvider({
  ...rowProviders,
  ConnectedFooter: () => ({
    downloadKeys: [],
    showUploads: false,
  }),
  FolderHeader: () => ({
    breadcrumbItems: [
      {
        name: 'keybase',
        path: '/keybase',
      },
    ],
    dropdownItems: [],
    isTeamPath: false,
    path: Types.stringToPath('/keybase'),
    onBack: action('onBack'),
    onOpenBreadcrumb: action('onOpenBreadcrumb'),
    onOpenBreadcrumbDropdown: action('onOpenBreadcrumbDropdown'),
  }),
  ConnectedBreadcrumb: () => ({
    dropdownItems: undefined,
    shownItems: [],
  }),
  SortBar: ({path}: {path: Types.Path}) => ({
    sortSetting: {
      sortBy: 'name',
      sortOrder: 'asc',
    },
    onOpenSortSettingPopup: () => {},
    folderIsPending: true,
  }),
  FilesBanner: () => ({
    path: Types.stringToPath('/keybase'),
    kbfsEnabled: true,
    showBanner: false,
    inProgress: false,
    showSecurityPrefs: false,
    getFuseStatus: action('getFuseStatus'),
    onDismiss: action('onDismiss'),
    onInstall: action('onInstall'),
    onUninstall: action('onUninstall'),
  }),
  FilePreviewDefaultView: () => ({
    fileUIEnabled: false,
    pathItem: Constants.makeFile({
      name: 'bar.jpg',
      size: 10240,
      lastWriter: {uid: '', username: 'foo'},
    }),
    itemStyles: Constants.getItemStyles(['keybase', 'private', 'foo', 'bar.jpg'], 'file', 'foo'),
    onDownload: () => {},
    onShowInFileUI: () => {},
    onShare: () => {},
    onSave: () => {},
  }),
  FilePreviewHeader: () => ({
    pathItem: Constants.makeFile({
      name: 'bar.jpg',
      size: 10240,
      lastWriter: {uid: '', username: 'foo'},
    }),
    onAction: () => {},
    onBack: () => {},
    onShowInFileUI: () => {},
    loadFilePreview: () => {},
    path: '/keybase/private/foo/bar.jpg',
  }),
  ViewContainer: () => ({
    url: '/keybase/private/foo/bar.jpg',
    mimeType: 'jpg',
    isSymlink: false,
    path: '/keybase/private/foo/bar.jpg',
    onInvalidToken: action('onInvalidToken'),
    loadMimeType: action('loadMimeType'),
  }),
  ResetBanner: ({path}: {path: Types.Path}) => ({
    isUserReset: Types.pathToString(path) === '/keybase/private/me,reset',
    resetParticipants: ['reset1', 'reset2', 'reset3'],
    onReAddToTeam: () => () => undefined,
    onViewProfile: () => () => undefined,
  }),
  Banner: ({path}: {path: Types.Path}) => ({
    path,
    shouldShowReset: Types.pathToString(path).includes('reset'),
  }),
  Usernames: (props: ConnectedUsernamesProps) => ({
    ...props,
    users: props.usernames.map(u => ({username: u})),
  }),
  ConnectedAddNew: () => ({
    pathElements: [],
    style: {},
    menuItems: [],
  }),
  ConnectedPathItemAction: () => pathItemActionPopupProps(Types.stringToPath('/keybase/private/meatball')),
})

const downloadCommonActions = {
  open: action('open'),
  dismiss: action('dismiss'),
  cancel: action('cancel'),
}

const pathItemActionPopupProps = (path: Types.Path) => {
  const pathElements = Types.getPathElements(path)
  return {
    size: 0,
    type: 'folder',
    lastModifiedTimestamp: 0,
    lastWriter: 'meatball',
    childrenFolders: 0,
    childrenFiles: 0,
    itemStyles: Constants.getItemStyles(pathElements, 'folder', 'meatball'),
    name: Types.getPathNameFromElems(pathElements),
    pathElements,
    menuItems: [
      {
        title: 'menu item',
        onClick: action('onClick'),
      },
    ],
    onHidden: action('onHidden'),
  }
}

const breadcrumbProps = (names: Array<string>) => {
  const items = names.map((name, idx) => ({
    isTeamTlf: idx === 2 && names[idx - 1] === 'team',
    isLastItem: idx === names.length - 1,
    name: name,
    path: Types.stringToPath('/' + names.slice(0, idx + 1).join('/')),
    iconSpec: Constants.getItemStyles(names.slice(0, idx + 1), 'folder', 'foo').iconSpec,
    onClick: action('onClick'),
  }))
  return items.length > 3
    ? {
        dropdownItems: items.slice(0, items.length - 2),
        shownItems: items.slice(items.length - 2),
      }
    : {
        dropdownItems: undefined,
        shownItems: items,
      }
}

const commonRowProps = {
  onSubmit: action('onSubmit'),
  onUpdate: action('onUpdate'),
  onCancel: action('onCancel'),
}

const load = () => {
  storiesOf('Files', module)
    .addDecorator(provider)
    .add('Root', () => (
      <Files
        path={Types.stringToPath('/keybase')}
        progress="loaded"
        routePath={I.List([])}
        isUserReset={false}
<<<<<<< HEAD
        resetParticipants={[]}
        items={[
          {rowType: 'still', path: Types.stringToPath('/keybase/private'), name: 'private'},
          {rowType: 'still', path: Types.stringToPath('/keybase/public'), name: 'public'},
          {rowType: 'still', path: Types.stringToPath('/keybase/team'), name: 'team'},
=======
        resetParticipants={['foo']}
        stillItems={[
          Types.stringToPath('/keybase/private'),
          Types.stringToPath('/keybase/public'),
          Types.stringToPath('/keybase/team'),
>>>>>>> d7b92411
        ]}
        editingItems={[]}
      />
    ))
    .add('Preview', () => (
      <NormalPreview
        routePath={I.List([])}
        routeProps={I.Map({
          path: '/keybase/private/foo/bar.jpg',
        })}
      />
    ))
    .add('Rows', () => (
      <Box>
        <ConnectedStillRow
          path={Types.stringToPath('/keybase/private/a')}
          routeProps={I.Map({path: '/keybase/private/foo'})}
          routePath={I.List([])}
        />
        <EditingRow
          name="New Folder (editing)"
          hint="New Folder (editing)"
          status="editing"
          itemStyles={folderItemStyles}
          isCreate={true}
          {...commonRowProps}
        />
        <EditingRow
          name="From Dropbox (rename) (editing)"
          hint="From Dropbox (rename) (editing)"
          status="editing"
          itemStyles={folderItemStyles}
          isCreate={false}
          {...commonRowProps}
        />
        <EditingRow
          name="New Folder (saving)"
          hint="New Folder (saving)"
          status="saving"
          itemStyles={folderItemStyles}
          isCreate={true}
          {...commonRowProps}
        />
        <EditingRow
          name="New Folder (failed)"
          hint="New Folder (failed)"
          status="failed"
          itemStyles={folderItemStyles}
          isCreate={true}
          {...commonRowProps}
        />
        <UploadingRow
          name="foo"
          itemStyles={folderItemStyles}
          writingToJournal={true}
          syncing={false}
          error={false}
        />
        <UploadingRow
          name="foo"
          itemStyles={fileItemStyles}
          writingToJournal={true}
          syncing={false}
          error={false}
        />
        <UploadingRow
          name="foo"
          itemStyles={fileItemStyles}
          writingToJournal={true}
          syncing={true}
          error={false}
        />
        <UploadingRow
          name="foo"
          itemStyles={fileItemStyles}
          writingToJournal={false}
          syncing={true}
          error={false}
        />
        <UploadingRow
          name="foo"
          itemStyles={fileItemStyles}
          writingToJournal={false}
          syncing={false}
          error={false}
        />
        <UploadingRow
          name="foo"
          itemStyles={fileItemStyles}
          writingToJournal={false}
          syncing={false}
          error={true}
        />
        <StillRow
          path={Types.stringToPath('/keybase/private/foo/bar')}
          name="bar"
          type="file"
          lastModifiedTimestamp={Date.now()}
          lastWriter="alice"
          shouldShowMenu={true}
          itemStyles={fileItemStyles}
          badgeCount={0}
          isDownloading={true}
          isUserReset={false}
          resetParticipants={[]}
          onOpen={action('onOpen')}
          openInFileUI={action('openInFileUI')}
          onAction={action('onAction')}
        />
        <PlaceholderRow />
      </Box>
    ))
    .add('Footer Cards', () => (
      <Box>
        <Box style={{height: 8}} />
        <Download
          filename="fjweio"
          completePortion={0.42}
          progressText="4 s"
          isDone={false}
          {...downloadCommonActions}
        />
        <Box style={{height: 8}} />
        <Download
          filename="fjweio afiojwe fweiojf oweijfweoi fjwoeifj ewoijf oew"
          completePortion={0.42}
          progressText="4 s"
          isDone={false}
          {...downloadCommonActions}
        />
        <Box style={{height: 8}} />
        <Download
          filename="fjweioafiojwefweiojfoweijfweoifjwoeifjewoijfoew"
          completePortion={0.42}
          progressText="4 s"
          isDone={false}
          {...downloadCommonActions}
        />
        <Box style={{height: 8}} />
        <Download
          filename="fjweioafiojwefweiojfoweijfweoifjwoeifjewoijfoew"
          completePortion={0.42}
          progressText="59 min"
          isDone={false}
          {...downloadCommonActions}
        />
        <Box style={{height: 8}} />
        <Download
          filename="fjweioafiojwefweiojfoweijfweoifjwoeifjewoijfoew"
          completePortion={0.42}
          progressText="1234 hr"
          isDone={false}
          {...downloadCommonActions}
        />
        <Box style={{height: 8}} />
      </Box>
    ))
    .add('PathItemAction', () => (
      <Box style={{padding: globalMargins.small}}>
        <PathItemAction
          {...pathItemActionPopupProps(Types.stringToPath('/keybase/private/meatball/folder/treat'))}
        />
        <PathItemAction
          {...pathItemActionPopupProps(
            Types.stringToPath(
              '/keybase/private/meatball/treat treat treat treat treat treat treat treat treat treat treat treat treat treat treat treat'
            )
          )}
        />
        <PathItemAction
          {...pathItemActionPopupProps(
            Types.stringToPath(
              '/keybaes/private/meatball/foo,bar,foo,bar,foo,bar,foo,bar,foo,bar,foo,bar,foo,bar,foo,bar,foo,bar,foo,bar'
            )
          )}
        />
      </Box>
    ))
    .add('Breadcrumbs', () => (
      <Box>
        <Breadcrumb {...breadcrumbProps(['keybase', 'private', 'foo', 'bar'])} />
        <Breadcrumb {...breadcrumbProps(['keybase', 'private', 'foo'])} />
        <Breadcrumb
          {...breadcrumbProps([
            'keybase',
            'private',
            'foo foo foo foo foo foo foo foo foo foo foo foo foo foo foo foo foo foo foo foo foo foo foo foo foo foo foo foo foo foo foo foo foo foo foo foo foo foo foo foo foo foo foo foo foo foo foo foo foo foo foo foo foo foo foo foo foo foo foo foo foo foo foo foo foo foo foo foo foo foo foo foo foo foo foo foo foo foo foo foo foo foo foo foo foo foo foo foo foo foo foo foo foo foo foo foo foo',
          ])}
        />
        <Breadcrumb
          {...breadcrumbProps([
            'keybase',
            'private',
            'foo,bar,foo,bar,foo,bar,foo,bar,foo,bar,foo,bar,foo,bar,foo,bar,foo,bar,foo,bar,foo,bar,foo,bar,foo,bar,foo,bar,foo,bar,foo,bar,foo,bar,foo,bar,foo,bar,bar,foo,bar,foo,bar,foo,bar,foo,bar,foo,bar,foo,bar,foo,bar,foo,bar,foo,bar,foo,bar,foo,bar,foo,bar,foo,bar,foo,bar,foo,bar,foo,bar,foo,bar,foo,bar,bar,foo,bar,foo,bar,foo,bar,foo,bar,foo,bar,foo,bar,foo,bar,foo,bar,foo,bar,foo,bar,foo,bar,foo,bar,foo,bar,foo,bar,foo,bar,foo,bar,foo,bar,foo,bar',
          ])}
        />
        <Breadcrumb
          {...breadcrumbProps([
            'keybase',
            'private',
            'foo foo foo foo foo foo foo foo foo foo foo foo foo foo foo foo foo foo foo foo foo foo foo foo foo foo foo foo foo foo foo foo foo foo foo foo foo foo foo foo foo foo foo foo foo foo foo foo foo foo foo foo foo foo foo foo foo foo foo foo foo foo foo foo foo foo foo foo foo foo foo foo foo foo foo foo foo foo foo foo foo foo foo foo foo foo foo foo foo foo foo foo foo foo foo foo foo',
            'haha',
          ])}
        />
        <Breadcrumb
          {...breadcrumbProps([
            'keybase',
            'private',
            'foo,bar,foo,bar,foo,bar,foo,bar,foo,bar,foo,bar,foo,bar,foo,bar,foo,bar,foo,bar,foo,bar,foo,bar,foo,bar,foo,bar,foo,bar,foo,bar,foo,bar,foo,bar,foo,bar,bar,foo,bar,foo,bar,foo,bar,foo,bar,foo,bar,foo,bar,foo,bar,foo,bar,foo,bar,foo,bar,foo,bar,foo,bar,foo,bar,foo,bar,foo,bar,foo,bar,foo,bar,foo,bar,bar,foo,bar,foo,bar,foo,bar,foo,bar,foo,bar,foo,bar,foo,bar,foo,bar,foo,bar,foo,bar,foo,bar,foo,bar,foo,bar,foo,bar,foo,bar,foo,bar,foo,bar,foo,bar',
            'haha',
          ])}
        />
      </Box>
    ))
<<<<<<< HEAD
    .add('UploadBanner', () => <Upload files={42} timeLeft="23 min" />)
=======
    .add('ResetRows', () => (
      <Files
        path={Types.stringToPath('/keybase')}
        progress="loaded"
        routePath={I.List([])}
        isUserReset={false}
        resetParticipants={[]}
        stillItems={[
          Types.stringToPath('/keybase/private/me'),
          Types.stringToPath('/keybase/private/me,abc'),
          Types.stringToPath('/keybase/private/me,abc,def'),
          Types.stringToPath('/keybase/private/me,abc,def,ghi'),
          Types.stringToPath('/keybase/private/me,def'),
          Types.stringToPath('/keybase/private/me,def,ghi'),
          Types.stringToPath('/keybase/private/me,ghi'),
          Types.stringToPath('/keybase/private/me,abc,ghi'),
        ]}
        editingItems={[]}
      />
    ))
    .add('ResetBanner', () => (
      <Box>
        <Banner
          path={Types.stringToPath('/keybase/private/me,reset1,reset2,reset3')}
          shouldShowReset={true}
        />
        <Box style={{height: 8}} />
        <Banner
          path={Types.stringToPath('/keybase/private/me,reset')}
          shouldShowReset={true}
        />
      </Box>
    ))
>>>>>>> d7b92411
}

export default load<|MERGE_RESOLUTION|>--- conflicted
+++ resolved
@@ -59,11 +59,7 @@
       shouldShowMenu: true,
       itemStyles: folderItemStyles,
       onAction: action('onAction'),
-      resetParticipants: [
-        ...(hasAbc ? ['abc'] : []),
-        ...(hasDef ? ['def'] : []),
-        ...(hasGhi ? ['ghi'] : []),
-      ],
+      resetParticipants: [...(hasAbc ? ['abc'] : []), ...(hasDef ? ['def'] : []), ...(hasGhi ? ['ghi'] : [])],
       isUserReset: false,
     }
   },
@@ -230,19 +226,11 @@
         progress="loaded"
         routePath={I.List([])}
         isUserReset={false}
-<<<<<<< HEAD
-        resetParticipants={[]}
+        resetParticipants={['foo']}
         items={[
           {rowType: 'still', path: Types.stringToPath('/keybase/private'), name: 'private'},
           {rowType: 'still', path: Types.stringToPath('/keybase/public'), name: 'public'},
           {rowType: 'still', path: Types.stringToPath('/keybase/team'), name: 'team'},
-=======
-        resetParticipants={['foo']}
-        stillItems={[
-          Types.stringToPath('/keybase/private'),
-          Types.stringToPath('/keybase/public'),
-          Types.stringToPath('/keybase/team'),
->>>>>>> d7b92411
         ]}
         editingItems={[]}
       />
@@ -457,9 +445,7 @@
         />
       </Box>
     ))
-<<<<<<< HEAD
     .add('UploadBanner', () => <Upload files={42} timeLeft="23 min" />)
-=======
     .add('ResetRows', () => (
       <Files
         path={Types.stringToPath('/keybase')}
@@ -467,15 +453,19 @@
         routePath={I.List([])}
         isUserReset={false}
         resetParticipants={[]}
-        stillItems={[
-          Types.stringToPath('/keybase/private/me'),
-          Types.stringToPath('/keybase/private/me,abc'),
-          Types.stringToPath('/keybase/private/me,abc,def'),
-          Types.stringToPath('/keybase/private/me,abc,def,ghi'),
-          Types.stringToPath('/keybase/private/me,def'),
-          Types.stringToPath('/keybase/private/me,def,ghi'),
-          Types.stringToPath('/keybase/private/me,ghi'),
-          Types.stringToPath('/keybase/private/me,abc,ghi'),
+        items={[
+          {rowType: 'still', path: Types.stringToPath('/keybase/private/me'), name: 'me'},
+          {rowType: 'still', path: Types.stringToPath('/keybase/private/me,abc'), name: 'me,abc'},
+          {rowType: 'still', path: Types.stringToPath('/keybase/private/me,abc,def'), name: 'me,abc,def'},
+          {
+            rowType: 'still',
+            path: Types.stringToPath('/keybase/private/me,abc,def,ghi'),
+            name: 'me,abc,def,ghi',
+          },
+          {rowType: 'still', path: Types.stringToPath('/keybase/private/me,def'), name: 'me,def'},
+          {rowType: 'still', path: Types.stringToPath('/keybase/private/me,def,ghi'), name: 'me,def,ghi'},
+          {rowType: 'still', path: Types.stringToPath('/keybase/private/me,ghi'), name: 'me,ghi'},
+          {rowType: 'still', path: Types.stringToPath('/keybase/private/me,abc,ghi'), name: 'me,abc,ghi'},
         ]}
         editingItems={[]}
       />
@@ -487,13 +477,9 @@
           shouldShowReset={true}
         />
         <Box style={{height: 8}} />
-        <Banner
-          path={Types.stringToPath('/keybase/private/me,reset')}
-          shouldShowReset={true}
-        />
+        <Banner path={Types.stringToPath('/keybase/private/me,reset')} shouldShowReset={true} />
       </Box>
     ))
->>>>>>> d7b92411
 }
 
 export default load