--- conflicted
+++ resolved
@@ -77,9 +77,7 @@
     openDownloadFolder: action('openDownloadFolder'),
   }),
   ConnectedUpload: () => ({
-<<<<<<< HEAD
-    files: 1,
-    timeLeft: '42 s',
+    files: 0,
   }),
   ConnectedDownload: ({downloadKey}) => ({
     filename: downloadKey,
@@ -89,10 +87,6 @@
     open: action('open'),
     dismiss: action('dismiss'),
     cancel: action('cancel'),
-=======
-    files: 0,
-    endEstimate: Date.now() + 10000,
->>>>>>> 79282356
   }),
   FolderHeader: () => ({
     breadcrumbItems: [
