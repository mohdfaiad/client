// @flow
import * as I from 'immutable'
import * as React from 'react'
import * as Types from '../constants/types/fs'
import {globalStyles, globalMargins} from '../styles'
import {Box, Icon, List, ScrollView, Text} from '../common-adapters'
import FolderHeader from './header/container'
import SortBar from './sortbar/container'
import {Still, Editing, Placeholder, rowHeight} from './row'
import Footer from './footer/container'
import {isMobile} from '../constants/platform'
import ConnectedBanner from './banner/container'

type FolderProps = {
<<<<<<< HEAD
  stillItems: Array<Types.Path>,
  editingItems: Array<Types.EditID>,
=======
  items: Array<Types.Path>,
  isUserReset: boolean,
  resetParticipants: Array<string>,
>>>>>>> 63d64858
  path: Types.Path,
  routePath: I.List<string>,
  progress: 'pending' | 'loaded',
}

type StillRowItem = {
  type: 'still',
  path: Types.Path,
}

type EditingRowItem = {
  type: 'editing',
  editID: Types.EditID,
}

type PlaceholderRowItem = {
  type: 'placeholder',
  key: string,
}

type RowItem = StillRowItem | EditingRowItem | PlaceholderRowItem

class Files extends React.PureComponent<FolderProps> {
  _mapPropsToRowItems = (): Array<RowItem> =>
    this.props.progress === 'pending'
      ? [{type: 'placeholder', key: '1'}, {type: 'placeholder', key: '2'}, {type: 'placeholder', key: '3'}]
      : this.props.editingItems
          .map((editID: Types.EditID): EditingRowItem => ({
            type: 'editing',
            editID,
          }))
          .concat(
            this.props.stillItems.map((path: Types.Path): StillRowItem => ({
              type: 'still',
              path,
            }))
          )

  _rowRenderer = (index: number, item: RowItem) => {
    switch (item.type) {
      case 'placeholder':
        return <Placeholder key={item.key} />
      case 'still':
        return <Still key={Types.pathToString(item.path)} path={item.path} routePath={this.props.routePath} />
      case 'editing':
        return (
          <Editing
            key={Types.editIDToString(item.editID)}
            editID={item.editID}
            routePath={this.props.routePath}
          />
        )
      default:
        /*::
      let type = item.type
      declare var ifFlowErrorsHereItsCauseYouDidntHandleAllActionTypesAbove: (type: empty) => any
      ifFlowErrorsHereItsCauseYouDidntHandleAllActionTypesAbove(type);
      */
        return <Text type="BodyError">This should not happen.</Text>
    }
  }

  render() {
<<<<<<< HEAD
    const rowItems = this._mapPropsToRowItems()
    const content =
      rowItems && rowItems.length ? (
        <List fixedHeight={rowHeight} items={rowItems} renderItem={this._rowRenderer} />
      ) : (
        <Box style={stylesEmptyContainer}>
          <Text type="BodySmall">This is an empty folder.</Text>
        </Box>
      )
=======
    const content = this.props.isUserReset ? (
      <Box style={globalStyles.flexBoxColumn}>
        <Box style={resetContainerStyle}>
          <Icon type={isMobile ? 'icon-skull-64' : 'icon-skull-48'} />
          <Icon type="icon-access-denied-266" />
        </Box>
      </Box>
    ) : this.props.progress === 'pending' ? (
      <List items={['1', '2', '3']} renderItem={this._renderRowPlaceholder} />
    ) : this.props.items.length === 0 ? (
      <Box style={stylesEmptyContainer}>
        <Text type="BodySmall">This is an empty folder.</Text>
      </Box>
    ) : (
      <List items={this.props.items} renderItem={this._renderRow} />
    )
>>>>>>> 63d64858
    return (
      <Box style={styleOuterContainer}>
        <Box style={stylesContainer}>
          <FolderHeader path={this.props.path} routePath={this.props.routePath} />
          <SortBar path={this.props.path} />
          {isMobile && this.props.resetParticipants.length > 0 ? (
            <ScrollView>
              <ConnectedBanner path={this.props.path} />
              <Box>
                {content}
              </Box>
            </ScrollView>
          ) : content
          }
          <Footer />
        </Box>
      </Box>
    )
  }
}

const styleOuterContainer = {
  height: '100%',
  position: 'relative',
}

const stylesContainer = {
  ...globalStyles.flexBoxColumn,
  ...globalStyles.fullHeight,
  flex: 1,
}

const stylesEmptyContainer = {
  ...globalStyles.flexBoxColumn,
  ...globalStyles.fullHeight,
  flex: 1,
  justifyContent: 'center',
  alignItems: 'center',
}

const resetContainerStyle = {
  ...globalStyles.flexBoxColumn,
  alignItems: 'center',
  flex: 1,
  justifyContent: 'center',
  marginTop: 2 * globalMargins.xlarge,
}

export default Files<|MERGE_RESOLUTION|>--- conflicted
+++ resolved
@@ -12,14 +12,10 @@
 import ConnectedBanner from './banner/container'
 
 type FolderProps = {
-<<<<<<< HEAD
   stillItems: Array<Types.Path>,
   editingItems: Array<Types.EditID>,
-=======
-  items: Array<Types.Path>,
   isUserReset: boolean,
   resetParticipants: Array<string>,
->>>>>>> 63d64858
   path: Types.Path,
   routePath: I.List<string>,
   progress: 'pending' | 'loaded',
@@ -83,17 +79,7 @@
   }
 
   render() {
-<<<<<<< HEAD
     const rowItems = this._mapPropsToRowItems()
-    const content =
-      rowItems && rowItems.length ? (
-        <List fixedHeight={rowHeight} items={rowItems} renderItem={this._rowRenderer} />
-      ) : (
-        <Box style={stylesEmptyContainer}>
-          <Text type="BodySmall">This is an empty folder.</Text>
-        </Box>
-      )
-=======
     const content = this.props.isUserReset ? (
       <Box style={globalStyles.flexBoxColumn}>
         <Box style={resetContainerStyle}>
@@ -101,16 +87,13 @@
           <Icon type="icon-access-denied-266" />
         </Box>
       </Box>
-    ) : this.props.progress === 'pending' ? (
-      <List items={['1', '2', '3']} renderItem={this._renderRowPlaceholder} />
-    ) : this.props.items.length === 0 ? (
+    ) : rowItems && rowItems.length ? (
+      <List fixedHeight={rowHeight} items={rowItems} renderItem={this._rowRenderer} />
+    ) : (
       <Box style={stylesEmptyContainer}>
         <Text type="BodySmall">This is an empty folder.</Text>
       </Box>
-    ) : (
-      <List items={this.props.items} renderItem={this._renderRow} />
     )
->>>>>>> 63d64858
     return (
       <Box style={styleOuterContainer}>
         <Box style={stylesContainer}>
@@ -119,12 +102,11 @@
           {isMobile && this.props.resetParticipants.length > 0 ? (
             <ScrollView>
               <ConnectedBanner path={this.props.path} />
-              <Box>
-                {content}
-              </Box>
+              <Box>{content}</Box>
             </ScrollView>
-          ) : content
-          }
+          ) : (
+            content
+          )}
           <Footer />
         </Box>
       </Box>
