--- conflicted
+++ resolved
@@ -42,12 +42,9 @@
       ...QRMap,
       ...RegisterMap,
       ...SignupMap,
-<<<<<<< HEAD
-      ...DevicesMap
-=======
+      ...DevicesMap,
       ...DeviceRevokeMap,
       ...DevicePageMap
->>>>>>> 41160a96
       // ...LoginMap,
       // ...TrackerMap,
       // ...PinentryMap
