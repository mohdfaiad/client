// @flow
import * as Chat2Gen from '../actions/chat2-gen'
import * as TeamBuildingGen from '../actions/team-building-gen'
import * as Constants from '../constants/chat2'
import * as I from 'immutable'
import * as RPCChatTypes from '../constants/types/rpc-chat-gen'
import * as RPCTypes from '../constants/types/rpc-gen'
import * as Types from '../constants/types/chat2'
import teamBuildingReducer from './team-building'
import {isMobile} from '../constants/platform'
import logger from '../logger'
import HiddenString from '../util/hidden-string'

const initialState: Types.State = Constants.makeState()

// Backend gives us messageIDs sometimes so we need to find our ordinal
const messageIDToOrdinal = (messageMap, pendingOutboxToOrdinal, conversationIDKey, messageID) => {
  // A message we didn't send in this session?
  let m = messageMap.getIn([conversationIDKey, Types.numberToOrdinal(messageID)])
  if (m && m.id && m.id === messageID) {
    return m.ordinal
  }
  // Search through our sent messages
  const pendingOrdinal = pendingOutboxToOrdinal.get(conversationIDKey, I.Map()).find(o => {
    m = messageMap.getIn([conversationIDKey, o])
    if (m && m.id && m.id === messageID) {
      return true
    }
  })

  if (pendingOrdinal) {
    return pendingOrdinal
  }

  return null
}

const metaMapReducer = (metaMap, action) => {
  switch (action.type) {
    case Chat2Gen.setConversationOffline:
      return metaMap.update(
        action.payload.conversationIDKey,
        meta => (meta ? meta.set('offline', action.payload.offline) : meta)
      )
    case Chat2Gen.metaDelete:
      return metaMap.delete(action.payload.conversationIDKey)
    case Chat2Gen.notificationSettingsUpdated:
      return metaMap.update(
        action.payload.conversationIDKey,
        meta => (meta ? Constants.updateMetaWithNotificationSettings(meta, action.payload.settings) : meta)
      )
    case Chat2Gen.metaRequestingTrusted:
      return metaMap.withMutations(map =>
        Constants.getConversationIDKeyMetasToLoad(action.payload.conversationIDKeys, metaMap).forEach(
          conversationIDKey =>
            map.update(conversationIDKey, meta => (meta ? meta.set('trustedState', 'requesting') : meta))
        )
      )
    case Chat2Gen.metaReceivedError: {
      const {error} = action.payload
      if (error) {
        switch (error.typ) {
          case RPCChatTypes.localConversationErrorType.otherrekeyneeded: // fallthrough
          case RPCChatTypes.localConversationErrorType.selfrekeyneeded: {
            const {username, conversationIDKey} = action.payload
            const participants = error.rekeyInfo
              ? I.Set(
                  [].concat(error.rekeyInfo.writerNames, error.rekeyInfo.readerNames).filter(Boolean)
                ).toList()
              : I.OrderedSet(error.unverifiedTLFName.split(',')).toList()

            const rekeyers = I.Set(
              error.typ === RPCChatTypes.localConversationErrorType.selfrekeyneeded
                ? [username || '']
                : (error.rekeyInfo && error.rekeyInfo.rekeyers) || []
            )
            let newMeta = Constants.unverifiedInboxUIItemToConversationMeta(error.remoteConv, username || '')
            if (!newMeta) {
              // public conversation, do nothing
              return metaMap
            }
            newMeta = newMeta.merge({
              participants,
              rekeyers,
              snippet: error.message,
              snippetDecoration: '',
              trustedState: 'error',
            })
            return metaMap.set(conversationIDKey, newMeta)
          }
          default:
            return metaMap.update(
              action.payload.conversationIDKey,
              old =>
                old
                  ? old.withMutations(m => {
                      m.set('trustedState', 'error')
                      m.set('snippet', error.message)
                      m.set('snippetDecoration', '')
                    })
                  : old
            )
        }
      } else {
        return metaMap.delete(action.payload.conversationIDKey)
      }
    }
    case Chat2Gen.metasReceived:
      return metaMap.withMutations(map => {
        if (action.payload.clearExistingMetas) {
          // keep pending conversation
          const pending = map.get(Constants.pendingConversationIDKey)
          map.clear().set(Constants.pendingConversationIDKey, pending)
        }
        const neverCreate = !!action.payload.neverCreate
        action.payload.metas.forEach(meta => {
          map.update(meta.conversationIDKey, old => {
            if (old) {
              return action.payload.fromEphemeralPurge || action.payload.fromExpunge
                ? meta
                : Constants.updateMeta(old, meta)
            } else {
              return neverCreate ? old : meta
            }
          })
        })
      })
    case Chat2Gen.updateConvRetentionPolicy:
      const {conv} = action.payload
      const newMeta = Constants.inboxUIItemToConversationMeta(conv)
      if (!newMeta) {
        logger.warn('Invalid inboxUIItem received in conv retention policy update')
        return metaMap
      }
      return metaMap.set(newMeta.conversationIDKey, newMeta)
    case Chat2Gen.updateTeamRetentionPolicy:
      const {convs} = action.payload
      const newMetas = convs.reduce((updated, conv) => {
        const newMeta = Constants.inboxUIItemToConversationMeta(conv)
        if (newMeta) {
          updated[Types.conversationIDKeyToString(newMeta.conversationIDKey)] = newMeta
        }
        return updated
      }, {})
      return metaMap.merge(newMetas)
    case Chat2Gen.saveMinWriterRole:
      const {conversationIDKey, role} = action.payload
      return metaMap.update(conversationIDKey, old => {
        if (old) {
          return old.set('minWriterRole', role)
        }
        // if we haven't loaded it yet we'll load it on navigation into the
        // convo
        return old
      })
    default:
      return metaMap
  }
}

const messageMapReducer = (messageMap, action, pendingOutboxToOrdinal) => {
  switch (action.type) {
    case Chat2Gen.markConversationsStale:
      return action.payload.updateType === RPCChatTypes.notifyChatStaleUpdateType.clear
        ? messageMap.deleteAll(action.payload.conversationIDKeys)
        : messageMap
    case Chat2Gen.messageEdit: // fallthrough
    case Chat2Gen.messageDelete:
      return messageMap.updateIn(
        [action.payload.conversationIDKey, action.payload.ordinal],
        message =>
          message && message.type === 'text'
            ? message.set('submitState', action.type === Chat2Gen.messageDelete ? 'deleting' : 'editing')
            : message
      )
    case Chat2Gen.messageAttachmentUploaded: {
      const {conversationIDKey, message, placeholderID} = action.payload
      const ordinal = messageIDToOrdinal(messageMap, pendingOutboxToOrdinal, conversationIDKey, placeholderID)
      if (!ordinal) {
        return messageMap
      }
      return messageMap.updateIn(
        [conversationIDKey, ordinal],
        old => (old ? Constants.upgradeMessage(old, message, false) : message)
      )
    }
    case Chat2Gen.messageWasEdited: {
      const {
        conversationIDKey,
        messageID,
        text,
        mentionsAt,
        mentionsChannel,
        mentionsChannelName,
      } = action.payload

      const ordinal = messageIDToOrdinal(messageMap, pendingOutboxToOrdinal, conversationIDKey, messageID)
      if (!ordinal) {
        return messageMap
      }

      return messageMap.updateIn(
        [conversationIDKey, ordinal],
        message =>
          !message || message.type !== 'text'
            ? message
            : message.withMutations(m => {
                m.set('text', text)
                m.set('hasBeenEdited', true)
                m.set('submitState', null)
                m.set('mentionsAt', mentionsAt)
                m.set('mentionsChannel', mentionsChannel)
                m.set('mentionsChannelName', mentionsChannelName)
              })
      )
    }
    case Chat2Gen.attachmentUploading:
      const convMap = pendingOutboxToOrdinal.get(action.payload.conversationIDKey, I.Map())
      const ordinal = convMap.get(action.payload.outboxID)
      if (!ordinal) {
        return messageMap
      }
      return messageMap.updateIn([action.payload.conversationIDKey, ordinal], message => {
        if (!message || message.type !== 'attachment') {
          return message
        }
        return message.set('transferProgress', action.payload.ratio).set('transferState', 'uploading')
      })
    case Chat2Gen.attachmentLoading:
      return messageMap.updateIn([action.payload.conversationIDKey, action.payload.ordinal], message => {
        if (!message || message.type !== 'attachment') {
          return message
        }
        return action.payload.isPreview
          ? message.set('previewTransferState', 'downloading')
          : message.set('transferProgress', action.payload.ratio).set('transferState', 'downloading')
      })
    case Chat2Gen.attachmentUploaded:
      return messageMap.updateIn([action.payload.conversationIDKey, action.payload.ordinal], message => {
        if (!message || message.type !== 'attachment') {
          return message
        }
        return message.set('transferProgress', 0).set('transferState', null)
      })
    case Chat2Gen.attachmentMobileSave:
      return messageMap.updateIn([action.payload.conversationIDKey, action.payload.ordinal], message => {
        if (!message || message.type !== 'attachment') {
          return message
        }
        return message.set('transferState', 'mobileSaving')
      })
    case Chat2Gen.attachmentMobileSaved:
      return messageMap.updateIn([action.payload.conversationIDKey, action.payload.ordinal], message => {
        if (!message || message.type !== 'attachment') {
          return message
        }
        return message.set('transferState', null)
      })
    case Chat2Gen.attachmentDownload:
      return messageMap.updateIn([action.payload.conversationIDKey, action.payload.ordinal], message => {
        if (!message || message.type !== 'attachment') {
          return message
        }
        return message.set('transferState', 'downloading')
      })
    case Chat2Gen.attachmentDownloaded:
      return messageMap.updateIn([action.payload.conversationIDKey, action.payload.ordinal], message => {
        if (!message || message.type !== 'attachment') {
          return message
        }
        const path = action.error ? '' : action.payload.path
        return message
          .set('downloadPath', path)
          .set('transferProgress', 0)
          .set('transferState', null)
          .set('fileURLCached', true) // assume we have this on the service now
      })
    case Chat2Gen.metasReceived:
      const existingPending = messageMap.get(Constants.pendingConversationIDKey)
      if (action.payload.clearExistingMessages) {
        return existingPending
          ? messageMap.clear().set(Constants.pendingConversationIDKey, existingPending)
          : messageMap.clear()
      }
      return messageMap
    case Chat2Gen.messagesExploded:
      const {conversationIDKey, messageIDs} = action.payload
      logger.info(`messagesExploded: exploding ${messageIDs.length} messages`)
      const ordinals = messageIDs
        .map(mid => messageIDToOrdinal(messageMap, pendingOutboxToOrdinal, conversationIDKey, mid))
        .filter(Boolean)
      if (ordinals.length === 0) {
        // found nothing
        return messageMap
      }
      return messageMap.updateIn([action.payload.conversationIDKey], messages => {
        return messages.withMutations(msgs => {
          ordinals.forEach(ordinal =>
            msgs.updateIn([ordinal], msg =>
              // $FlowIssue thinks `message` is the inner type
              msg
                .set('exploded', true)
                .set('explodedBy', action.payload.explodedBy || '')
                .set('text', new HiddenString(''))
                .set('mentionsAt', I.Set())
                .set('reactions', I.Map())
            )
          )
        })
      })
    default:
      return messageMap
  }
}

const messageOrdinalsReducer = (messageOrdinals, action) => {
  switch (action.type) {
    case Chat2Gen.markConversationsStale:
      return action.payload.updateType === RPCChatTypes.notifyChatStaleUpdateType.clear
        ? messageOrdinals.deleteAll(action.payload.conversationIDKeys)
        : messageOrdinals
    case Chat2Gen.metasReceived:
      const existingPending = messageOrdinals.get(Constants.pendingConversationIDKey)
      if (action.payload.clearExistingMessages) {
        return existingPending
          ? messageOrdinals.clear().set(Constants.pendingConversationIDKey, existingPending)
          : messageOrdinals.clear()
      }
      return messageOrdinals
    default:
      return messageOrdinals
  }
}

const badgeKey = String(isMobile ? RPCTypes.commonDeviceType.mobile : RPCTypes.commonDeviceType.desktop)

const rootReducer = (
  state: Types.State = initialState,
  action: Chat2Gen.Actions | TeamBuildingGen.Actions
): Types.State => {
  switch (action.type) {
    case Chat2Gen.resetStore:
      return initialState
    case Chat2Gen.toggleSmallTeamsExpanded:
      return state.set('smallTeamsExpanded', !state.smallTeamsExpanded)
    case Chat2Gen.selectConversation:
      // ignore non-changing
      if (state.selectedConversation === action.payload.conversationIDKey) {
        return state
      }
      return state.withMutations(s => {
        if (action.payload.conversationIDKey) {
          const {readMsgID, maxMsgID} = state.metaMap.get(
            action.payload.conversationIDKey,
            Constants.makeConversationMeta()
          )

          if (maxMsgID > readMsgID) {
            // Store the message ID that will display the orange line above it, which is the message after the last read message (hence the +1)
            s.setIn(['orangeLineMap', action.payload.conversationIDKey], readMsgID + 1)
          } else {
            // If there aren't any new messages, we don't want to display an orange line so remove its entry from orangeLineMap
            s.deleteIn(['orangeLineMap', action.payload.conversationIDKey])
          }
        }

        s.set('selectedConversation', action.payload.conversationIDKey)
      })
    case Chat2Gen.setInboxFilter:
      return state.set('inboxFilter', action.payload.filter)
    case Chat2Gen.setPendingMode:
      return state.withMutations(_s => {
        const s = (_s: Types.State)
        s.set('pendingMode', action.payload.pendingMode)
        s.set('pendingStatus', 'none')
        if (action.payload.pendingMode === 'none') {
          s.setIn(['metaMap', Constants.pendingConversationIDKey, 'participants'], I.List())
          s.setIn(
            ['metaMap', Constants.pendingConversationIDKey, 'conversationIDKey'],
            Constants.noConversationIDKey
          )
          s.deleteIn(['messageOrdinals', Constants.pendingConversationIDKey])
          s.deleteIn(['pendingOutboxToOrdinal', Constants.pendingConversationIDKey])
          s.deleteIn(['messageMap', Constants.pendingConversationIDKey])
        }
      })
    case Chat2Gen.setPendingStatus:
      return state.set('pendingStatus', action.payload.pendingStatus)
    case Chat2Gen.createConversation:
      return state.set('pendingStatus', 'none')
    case Chat2Gen.setPendingConversationUsers:
      return state.setIn(
        ['metaMap', Constants.pendingConversationIDKey, 'participants'],
        I.List(action.payload.users)
      )
    case Chat2Gen.setPendingConversationExistingConversationIDKey:
      return state.setIn(
        ['metaMap', Constants.pendingConversationIDKey, 'conversationIDKey'],
        action.payload.conversationIDKey
      )
    case Chat2Gen.badgesUpdated: {
      const badgeMap = I.Map(
        action.payload.conversations.map(({convID, badgeCounts}) => [
          Types.conversationIDToKey(convID),
          badgeCounts[badgeKey] || 0,
        ])
      )
      const unreadMap = I.Map(
        action.payload.conversations.map(({convID, unreadMessages}) => [
          Types.conversationIDToKey(convID),
          unreadMessages,
        ])
      )
      return state.withMutations(s => {
        s.set('badgeMap', badgeMap)
        s.set('unreadMap', unreadMap)
      })
    }
    case Chat2Gen.messageSetEditing:
      return state.update('editingMap', editingMap => {
        const {conversationIDKey, editLastUser, ordinal} = action.payload

        // clearing
        if (!editLastUser && !ordinal) {
          return editingMap.delete(conversationIDKey)
        }

        const messageMap = state.messageMap.get(conversationIDKey, I.Map())

        // editing a specific message
        if (ordinal) {
          const message = messageMap.get(ordinal)
          if (message && message.type === 'text') {
            return editingMap.set(conversationIDKey, ordinal)
          } else {
            return editingMap
          }
        }

        // Editing your last message
        const ordinals = state.messageOrdinals.get(conversationIDKey, I.SortedSet())
        const found = ordinals.findLast(o => {
          const message = messageMap.get(o)
          return message && message.type === 'text' && message.author === editLastUser && !message.exploded
        })
        if (found) {
          return editingMap.set(conversationIDKey, found)
        }
        return editingMap
      })
    case Chat2Gen.messageSetQuoting:
      const {ordinal, sourceConversationIDKey, targetConversationIDKey} = action.payload
      const counter = (state.quote ? state.quote.counter : 0) + 1
      return state.set(
        'quote',
        Constants.makeQuoteInfo({counter, ordinal, sourceConversationIDKey, targetConversationIDKey})
      )
    case Chat2Gen.messagesAdd: {
      const {messages, context, shouldClearOthers} = action.payload
      // we want the clear applied when we call findExisting
      let oldMessageOrdinals = state.messageOrdinals
      let oldPendingOutboxToOrdinal = state.pendingOutboxToOrdinal
      let oldMessageMap = state.messageMap

      // so we can keep messages if they haven't mutated
      const previousMessageMap = state.messageMap

      // first group into convoid
      const convoToMessages: {[cid: string]: Array<Types.Message>} = messages.reduce((map, m) => {
        const key = String(m.conversationIDKey)
        map[key] = map[key] || []
        map[key].push(m)
        return map
      }, {})

      if (shouldClearOthers) {
        oldMessageOrdinals = oldMessageOrdinals.withMutations(map => {
          Object.keys(convoToMessages).forEach(cid => map.delete(Types.stringToConversationIDKey(cid)))
        })
        oldPendingOutboxToOrdinal = oldPendingOutboxToOrdinal.withMutations(map => {
          Object.keys(convoToMessages).forEach(cid => map.delete(Types.stringToConversationIDKey(cid)))
        })
        oldMessageMap = oldMessageMap.withMutations(map => {
          Object.keys(convoToMessages).forEach(cid => map.delete(Types.stringToConversationIDKey(cid)))
        })
      }

      // Types we can send and have to deal with outbox ids
      const canSendType = (m: Types.Message): ?Types.MessageText | ?Types.MessageAttachment =>
        m.type === 'text' || m.type === 'attachment' ? m : null

      // Update any pending messages
      const pendingOutboxToOrdinal = oldPendingOutboxToOrdinal.withMutations(
        (map: I.Map<Types.ConversationIDKey, I.Map<Types.OutboxID, Types.Ordinal>>) => {
          if (context.type === 'sent' || context.type === 'threadLoad') {
            messages.forEach(message => {
              const m = canSendType(message)
              if (m && !m.id && m.outboxID) {
                map.setIn([m.conversationIDKey, m.outboxID], m.ordinal)
              }
            })
          }
        }
      )

      const findExistingSentOrPending = (
        conversationIDKey: Types.ConversationIDKey,
        m: Types.MessageText | Types.MessageAttachment
      ) => {
        // something we sent
        if (m.outboxID) {
          // and we know about it
          const ordinal = oldPendingOutboxToOrdinal.getIn([conversationIDKey, m.outboxID])
          if (ordinal) {
            return oldMessageMap.getIn([conversationIDKey, ordinal])
          }
        }
        const pendingOrdinal = messageIDToOrdinal(
          oldMessageMap,
          oldPendingOutboxToOrdinal,
          conversationIDKey,
          m.id
        )
        if (pendingOrdinal) {
          return oldMessageMap.getIn([conversationIDKey, pendingOrdinal])
        }
        return null
      }

      const messageOrdinals = oldMessageOrdinals.withMutations(
        (map: I.Map<Types.ConversationIDKey, I.SortedSet<Types.Ordinal>>) => {
          Object.keys(convoToMessages).forEach(cid => {
            const conversationIDKey = Types.stringToConversationIDKey(cid)
            const messages = convoToMessages[cid]
            const ordinals = messages.reduce((arr, message) => {
              const m = canSendType(message)
              if (m) {
                // Sendable so we might have an existing message
                if (!findExistingSentOrPending(conversationIDKey, m)) {
                  arr.push(m.ordinal)
                }
              } else if (message.type === 'placeholder') {
                // sometimes we send then get a placeholder for that send. Lets see if we already have the message id for the sent
                // and ignore the placeholder in that instance
                logger.info(`Got placeholder message with id: ${message.id}`)
                const existingOrdinal = messageIDToOrdinal(
                  oldMessageMap,
                  pendingOutboxToOrdinal,
                  conversationIDKey,
                  message.id
                )
                if (!existingOrdinal) {
                  arr.push(message.ordinal)
                } else {
                  logger.info(`Skipping placeholder for message with id ${message.id} because already exists`)
                }
              } else {
                arr.push(message.ordinal)
              }
              return arr
            }, [])

            map.update(conversationIDKey, I.SortedSet(), (set: I.SortedSet<Types.Ordinal>) =>
              set.concat(ordinals)
            )
          })
        }
      )

      const messageMap = oldMessageMap.withMutations(
        (map: I.Map<Types.ConversationIDKey, I.Map<Types.Ordinal, Types.Message>>) => {
          Object.keys(convoToMessages).forEach(cid => {
            const conversationIDKey = Types.stringToConversationIDKey(cid)
            const messages = convoToMessages[cid]
            messages.forEach(message => {
              const m = canSendType(message)
              const oldSentOrPending = m ? findExistingSentOrPending(conversationIDKey, m) : null
<<<<<<< HEAD
              const toSet = oldSentOrPending
                ? Constants.upgradeMessage(oldSentOrPending, message, false)
                : Constants.upgradeMessage(
                    m ? previousMessageMap.getIn([conversationIDKey, m.ordinal]) : null,
                    message,
                    true
                  )
=======
              let toSet
              if (oldSentOrPending) {
                toSet = Constants.upgradeMessage(oldSentOrPending, message)
              } else {
                toSet = Constants.mergeMessage(
                  m ? previousMessageMap.getIn([conversationIDKey, m.ordinal]) : null,
                  message
                )
              }
>>>>>>> 2350ac5e
              map.setIn([conversationIDKey, toSet.ordinal], toSet)
            })
          })
        }
      )

      return state.withMutations(s => {
        s.set('messageMap', messageMap)
        // only if different
        if (!state.messageOrdinals.equals(messageOrdinals)) {
          s.set('messageOrdinals', messageOrdinals)
        }
        s.set('pendingOutboxToOrdinal', pendingOutboxToOrdinal)
      })
    }
    case Chat2Gen.messageRetry: {
      const {conversationIDKey, outboxID} = action.payload
      const ordinal = state.pendingOutboxToOrdinal.getIn([conversationIDKey, outboxID])
      if (!ordinal) {
        return state
      }
      return state.set(
        'messageMap',
        state.messageMap.updateIn([conversationIDKey, ordinal], message => {
          if (message) {
            if (message.type === 'text') {
              return message.set('errorReason', null).set('submitState', 'pending')
            }
            if (message.type === 'attachment') {
              return message.set('errorReason', null).set('submitState', 'pending')
            }
          }
          return message
        })
      )
    }
    case Chat2Gen.messageErrored: {
      const {conversationIDKey, outboxID, reason} = action.payload
      const ordinal = state.pendingOutboxToOrdinal.getIn([conversationIDKey, outboxID])
      if (!ordinal) {
        return state
      }
      return state.set(
        'messageMap',
        state.messageMap.updateIn([conversationIDKey, ordinal], message => {
          if (message) {
            if (message.type === 'text') {
              return message.set('errorReason', reason).set('submitState', 'failed')
            }
            if (message.type === 'attachment') {
              return message.set('errorReason', reason).set('submitState', 'failed')
            }
          }
          return message
        })
      )
    }
    case Chat2Gen.updateTypers: {
      return state.set('typingMap', action.payload.conversationToTypers)
    }
    case Chat2Gen.toggleLocalReaction: {
      const {conversationIDKey, emoji, targetOrdinal, username} = action.payload
      return state.update('messageMap', messageMap =>
        messageMap.update(conversationIDKey, I.Map(), (map: I.Map<Types.Ordinal, Types.Message>) => {
          return map.update(targetOrdinal, message => {
            if (!message || message.type === 'deleted' || message.type === 'placeholder') {
              return message
            }
            const reactions = message.reactions
            // $FlowIssue thinks `message` is the inner type
            return message.set(
              'reactions',
              reactions.withMutations(reactionMap => {
                reactionMap.update(emoji, I.Set(), rs => {
                  const existing = rs.find(r => r.username === username)
                  if (existing) {
                    // found an existing reaction. remove it from our list
                    return rs.delete(existing)
                  }
                  // no existing reaction. add this one to the map
                  return rs.add(Constants.makeReaction({timestamp: Date.now(), username}))
                })
                const newSet = reactionMap.get(emoji)
                if (newSet && newSet.size === 0) {
                  reactionMap.delete(emoji)
                }
              })
            )
          })
        })
      )
    }
    case Chat2Gen.updateReactions: {
      const {conversationIDKey, updates} = action.payload
      const targetData = updates.map(u => ({
        reactions: u.reactions,
        targetMsgID: u.targetMsgID,
        targetOrdinal: messageIDToOrdinal(
          state.messageMap,
          state.pendingOutboxToOrdinal,
          conversationIDKey,
          u.targetMsgID
        ),
      }))
      return state.update('messageMap', messageMap =>
        messageMap.update(conversationIDKey, I.Map(), (map: I.Map<Types.Ordinal, Types.Message>) =>
          map.withMutations(mm => {
            targetData.forEach(td => {
              if (!td.targetOrdinal) {
                logger.info(
                  `updateReactions: couldn't find target ordinal for targetMsgID=${
                    td.targetMsgID
                  } in convID=${conversationIDKey}`
                )
                return
              }
              mm.update(td.targetOrdinal, message => {
                if (!message || message.type === 'deleted' || message.type === 'placeholder') {
                  return message
                }
                // $FlowIssue thinks `message` is the inner type
                return message.set('reactions', td.reactions)
              })
            })
          })
        )
      )
    }
    case Chat2Gen.messagesWereDeleted: {
      const {
        conversationIDKey,
        deletableMessageTypes = Constants.allMessageTypes,
        messageIDs = [],
        ordinals = [],
        upToMessageID = null,
      } = action.payload

      let upToOrdinals = []
      if (upToMessageID) {
        const ordinalToMessage = state.messageMap.get(conversationIDKey, I.Map())
        ordinalToMessage.reduce((arr, m, ordinal) => {
          if (m.id < upToMessageID && deletableMessageTypes.has(m.type)) {
            arr.push(ordinal)
          }
          return arr
        }, upToOrdinals)
      }

      const allOrdinals = I.Set(
        [
          ...ordinals,
          ...messageIDs.map(messageID =>
            messageIDToOrdinal(state.messageMap, state.pendingOutboxToOrdinal, conversationIDKey, messageID)
          ),
          ...upToOrdinals,
        ].filter(Boolean)
      )

      return state.withMutations(s => {
        s.update('messageMap', messageMap =>
          messageMap.update(conversationIDKey, I.Map(), (map: I.Map<Types.Ordinal, Types.Message>) =>
            map.withMutations(m => {
              allOrdinals.forEach(ordinal => {
                m.update(ordinal, message => {
                  if (!message) {
                    return message
                  }
                  return Constants.makeMessageDeleted({
                    author: message.author,
                    conversationIDKey: message.conversationIDKey,
                    id: message.id,
                    ordinal: message.ordinal,
                    timestamp: message.timestamp,
                  })
                })
              })
            })
          )
        )

        s.update('messageOrdinals', messageOrdinals =>
          messageOrdinals.update(
            conversationIDKey,
            ordinals => (ordinals ? ordinals.subtract(allOrdinals) : ordinals)
          )
        )
      })
    }
    case Chat2Gen.updateMoreToLoad:
      return state.update('moreToLoadMap', moreToLoadMap =>
        moreToLoadMap.set(action.payload.conversationIDKey, action.payload.moreToLoad)
      )

    case Chat2Gen.updateConvExplodingModes:
      const {modes} = action.payload
      const explodingMap = modes.reduce((map, mode) => {
        map[Types.conversationIDKeyToString(mode.conversationIDKey)] = mode.seconds
        return map
      }, {})
      return state.set('explodingModes', I.Map(explodingMap))
    case Chat2Gen.setExplodingModeLock:
      const {conversationIDKey, unset} = action.payload
      const mode = state.getIn(['explodingModes', conversationIDKey], 0)
      // we already have the new mode in `explodingModes`, if we've already locked it we shouldn't update
      const alreadyLocked = state.getIn(['explodingModeLocks', conversationIDKey], null) !== null
      if (unset) {
        return state.update('explodingModeLocks', el => el.delete(conversationIDKey))
      }
      return alreadyLocked ? state : state.setIn(['explodingModeLocks', conversationIDKey], mode)
    case Chat2Gen.setExplodingMessagesNew:
      return state.set('isExplodingNew', action.payload.new)
    case Chat2Gen.staticConfigLoaded:
      return state.set('staticConfig', action.payload.staticConfig)
    case Chat2Gen.metasReceived: {
      const nextState = action.payload.fromInboxRefresh ? state.set('inboxHasLoaded', true) : state
      return nextState.withMutations(s => {
        s.set('metaMap', metaMapReducer(state.metaMap, action))
        s.set('messageMap', messageMapReducer(state.messageMap, action, state.pendingOutboxToOrdinal))
        s.set('messageOrdinals', messageOrdinalsReducer(state.messageOrdinals, action))
      })
    }
    case Chat2Gen.paymentInfoReceived: {
      const {conversationIDKey, messageID, paymentInfo} = action.payload
      return state.update('accountsInfoMap', old => old.setIn([conversationIDKey, messageID], paymentInfo))
    }
    case Chat2Gen.requestInfoReceived: {
      const {conversationIDKey, messageID, requestInfo} = action.payload
      return state.update('accountsInfoMap', old => old.setIn([conversationIDKey, messageID], requestInfo))
    }
    case Chat2Gen.handleSeeingWallets: // fallthrough
    case Chat2Gen.setWalletsOld:
      return state.isWalletsNew ? state.set('isWalletsNew', false) : state
    // metaMap/messageMap/messageOrdinalsList only actions
    case Chat2Gen.messageDelete:
    case Chat2Gen.messageEdit:
    case Chat2Gen.messageWasEdited:
    case Chat2Gen.messageAttachmentUploaded:
    case Chat2Gen.metaReceivedError:
    case Chat2Gen.metaRequestingTrusted:
    case Chat2Gen.attachmentLoading:
    case Chat2Gen.attachmentUploading:
    case Chat2Gen.attachmentUploaded:
    case Chat2Gen.attachmentMobileSave:
    case Chat2Gen.attachmentMobileSaved:
    case Chat2Gen.attachmentDownload:
    case Chat2Gen.attachmentDownloaded:
    case Chat2Gen.markConversationsStale:
    case Chat2Gen.notificationSettingsUpdated:
    case Chat2Gen.metaDelete:
    case Chat2Gen.setConversationOffline:
    case Chat2Gen.updateConvRetentionPolicy:
    case Chat2Gen.updateTeamRetentionPolicy:
    case Chat2Gen.messagesExploded:
    case Chat2Gen.saveMinWriterRole:
      return state.withMutations(s => {
        s.set('metaMap', metaMapReducer(state.metaMap, action))
        s.set('messageMap', messageMapReducer(state.messageMap, action, state.pendingOutboxToOrdinal))
        s.set('messageOrdinals', messageOrdinalsReducer(state.messageOrdinals, action))
      })
    case TeamBuildingGen.resetStore:
    case TeamBuildingGen.cancelTeamBuilding:
    case TeamBuildingGen.addUsersToTeamSoFar:
    case TeamBuildingGen.removeUsersFromTeamSoFar:
    case TeamBuildingGen.searchResultsLoaded:
    case TeamBuildingGen.finishedTeamBuilding:
    case TeamBuildingGen.search:
      return teamBuildingReducer(state, action)

    // Saga only actions
    case Chat2Gen.attachmentPreviewSelect:
    case Chat2Gen.attachmentsUpload:
    case Chat2Gen.desktopNotification:
    case Chat2Gen.inboxRefresh:
    case Chat2Gen.joinConversation:
    case Chat2Gen.leaveConversation:
    case Chat2Gen.loadOlderMessagesDueToScroll:
    case Chat2Gen.markInitiallyLoadedThreadAsRead:
    case Chat2Gen.messageDeleteHistory:
    case Chat2Gen.messageReplyPrivately:
    case Chat2Gen.messageSend:
    case Chat2Gen.metaHandleQueue:
    case Chat2Gen.metaNeedsUpdating:
    case Chat2Gen.metaRequestTrusted:
    case Chat2Gen.muteConversation:
    case Chat2Gen.openFolder:
    case Chat2Gen.resetChatWithoutThem:
    case Chat2Gen.resetLetThemIn:
    case Chat2Gen.sendTyping:
    case Chat2Gen.setConvRetentionPolicy:
    case Chat2Gen.navigateToInbox:
    case Chat2Gen.navigateToThread:
    case Chat2Gen.messageAttachmentNativeShare:
    case Chat2Gen.messageAttachmentNativeSave:
    case Chat2Gen.updateNotificationSettings:
    case Chat2Gen.blockConversation:
    case Chat2Gen.previewConversation:
    case Chat2Gen.setConvExplodingMode:
    case Chat2Gen.handleSeeingExplodingMessages:
    case Chat2Gen.toggleMessageReaction:
    case Chat2Gen.filePickerError:
    case Chat2Gen.setMinWriterRole:
    case Chat2Gen.openChatFromWidget:
    case Chat2Gen.prepareFulfillRequestForm:
      return state
    default:
      /*::
      declare var ifFlowErrorsHereItsCauseYouDidntHandleAllActionTypesAbove: (action: empty) => any
      ifFlowErrorsHereItsCauseYouDidntHandleAllActionTypesAbove(action);
      */
      return state
  }
}

export default rootReducer<|MERGE_RESOLUTION|>--- conflicted
+++ resolved
@@ -575,15 +575,6 @@
             messages.forEach(message => {
               const m = canSendType(message)
               const oldSentOrPending = m ? findExistingSentOrPending(conversationIDKey, m) : null
-<<<<<<< HEAD
-              const toSet = oldSentOrPending
-                ? Constants.upgradeMessage(oldSentOrPending, message, false)
-                : Constants.upgradeMessage(
-                    m ? previousMessageMap.getIn([conversationIDKey, m.ordinal]) : null,
-                    message,
-                    true
-                  )
-=======
               let toSet
               if (oldSentOrPending) {
                 toSet = Constants.upgradeMessage(oldSentOrPending, message)
@@ -593,7 +584,6 @@
                   message
                 )
               }
->>>>>>> 2350ac5e
               map.setIn([conversationIDKey, toSet.ordinal], toSet)
             })
           })
