// @flow
import * as I from 'immutable'
import * as Constants from '../constants/wallets'
import * as Types from '../constants/types/wallets'
import * as WalletsGen from '../actions/wallets-gen'
import HiddenString from '../util/hidden-string'

const initialState: Types.State = Constants.makeState()

export default function(state: Types.State = initialState, action: WalletsGen.Actions) {
  switch (action.type) {
    case WalletsGen.resetStore:
      return initialState
    case WalletsGen.accountsReceived:
      const accountMap = I.OrderedMap(action.payload.accounts.map(account => [account.accountID, account]))
      return state.set('accountMap', accountMap)
    case WalletsGen.assetsReceived:
      return state.setIn(['assetsMap', action.payload.accountID], I.List(action.payload.assets))
    case WalletsGen.builtPaymentReceived:
      return action.payload.forBuildingPayment === state.buildingPayment
        ? state.set(
            'builtPayment',
            state.builtPayment.merge(Constants.makeBuiltPayment(action.payload.build))
          )
        : state
    case WalletsGen.clearBuildingPayment:
      return state.set('buildingPayment', Constants.makeBuildingPayment())
    case WalletsGen.clearBuiltPayment:
      return state.set('builtPayment', Constants.makeBuiltPayment())
    case WalletsGen.paymentDetailReceived:
      return state.updateIn(['paymentsMap', action.payload.accountID], (payments = I.Map()) =>
        Constants.updatePaymentMap(payments, [action.payload.payment])
      )
    case WalletsGen.paymentsReceived:
<<<<<<< HEAD
      return state
        .updateIn(['paymentsMap', action.payload.accountID], (paymentsMap = I.Map()) =>
          Constants.updatePaymentMap(paymentsMap, action.payload.payments)
        )
        .updateIn(['pendingMap', action.payload.accountID], (pendingMap = I.Map()) =>
          Constants.updatePaymentMap(pendingMap, action.payload.pending, true)
        )
        .setIn(['paymentCursorMap', action.payload.accountID], action.payload.paymentCursor)
        .setIn(['paymentLoadingMoreMap', action.payload.accountID], false)
=======
      return state.updateIn(['paymentsMap', action.payload.accountID], (paymentsMap = I.Map()) =>
        Constants.updatePaymentMap(paymentsMap, [...action.payload.payments, ...action.payload.pending])
      )
>>>>>>> ba7c6693
    case WalletsGen.displayCurrenciesReceived:
      return state.set('currencies', I.List(action.payload.currencies))
    case WalletsGen.displayCurrencyReceived:
      return state.setIn(['currencyMap', action.payload.accountID], action.payload.currency)
    case WalletsGen.secretKeyReceived:
      return state
        .set('exportedSecretKey', action.payload.secretKey)
        .set('exportedSecretKeyAccountID', state.get('selectedAccount'))
    case WalletsGen.secretKeySeen:
      return state
        .set('exportedSecretKey', new HiddenString(''))
        .set('exportedSecretKeyAccountID', Types.noAccountID)
    case WalletsGen.selectAccount: {
      const newState = state.merge({
        exportedSecretKey: new HiddenString(''),
        selectedAccount: action.payload.accountID,
      })
      // we clear the old selected payments and cursors
      if (!state.selectedAccount) {
        return newState
      }

      return newState
        .deleteIn(['paymentCursorMap', state.selectedAccount])
        .deleteIn(['paymentsMap', state.selectedAccount])
        .deleteIn(['pendingMap', state.selectedAccount])
    }
    case WalletsGen.setBuildingAmount:
      const {amount} = action.payload
      return state.set('buildingPayment', state.get('buildingPayment').merge({amount}))
    case WalletsGen.setBuildingCurrency:
      const {currency} = action.payload
      return state.set('buildingPayment', state.get('buildingPayment').merge({currency}))
    case WalletsGen.setBuildingFrom:
      const {from} = action.payload
      return state.set('buildingPayment', state.get('buildingPayment').merge({from}))
    case WalletsGen.setBuildingPublicMemo:
      const {publicMemo} = action.payload
      return state.set('buildingPayment', state.get('buildingPayment').merge({publicMemo}))
    case WalletsGen.setBuildingRecipientType:
      const {recipientType} = action.payload
      return state.set('buildingPayment', state.get('buildingPayment').merge({recipientType}))
    case WalletsGen.setBuildingSecretNote:
      const {secretNote} = action.payload
      return state.set('buildingPayment', state.get('buildingPayment').merge({secretNote}))
    case WalletsGen.setBuildingTo:
      const {to} = action.payload
      return state.set('buildingPayment', state.get('buildingPayment').merge({to}))
    case WalletsGen.validateAccountName:
      return state.merge({
        accountName: action.payload.name,
        accountNameValidationState: 'waiting',
      })
    case WalletsGen.validatedAccountName:
      if (action.payload.name !== state.accountName) {
        // this wasn't from the most recent call
        return state
      }
      return state.merge({
        accountName: '',
        accountNameError: (action.error && action.payload.error) || '',
        accountNameValidationState: action.error ? 'error' : 'valid',
      })
    case WalletsGen.validateSecretKey:
      return state.merge({
        secretKey: action.payload.secretKey,
        secretKeyValidationState: 'waiting',
      })
    case WalletsGen.validatedSecretKey:
      if (action.payload.secretKey.stringValue() !== state.secretKey.stringValue()) {
        // this wasn't from the most recent call
        return state
      }
      return state.merge({
        secretKey: new HiddenString(''),
        secretKeyError: action.error ? action.payload.error : '',
        secretKeyValidationState: action.error ? 'error' : 'valid',
      })
    case WalletsGen.clearErrors:
      return state.merge({
        accountName: '',
        accountNameError: '',
        accountNameValidationState: 'none',
        createNewAccountError: '',
        linkExistingAccountError: '',
        secretKey: new HiddenString(''),
        secretKeyError: '',
        secretKeyValidationState: 'none',
      })
    case WalletsGen.createdNewAccount:
      return action.error
        ? state.set('createNewAccountError', action.payload.error)
        : state.merge({
            accountName: '',
            accountNameError: '',
            accountNameValidationState: 'none',
            createNewAccountError: '',
            linkExistingAccountError: '',
            secretKey: new HiddenString(''),
            secretKeyError: '',
            secretKeyValidationState: 'none',
            selectedAccount: action.payload.accountID,
          })
    case WalletsGen.linkedExistingAccount:
      return action.error
        ? state.set('linkExistingAccountError', action.payload.error)
        : state.merge({
            accountName: '',
            accountNameError: '',
            accountNameValidationState: 'none',
            createNewAccountError: '',
            linkExistingAccountError: '',
            secretKey: new HiddenString(''),
            secretKeyError: '',
            secretKeyValidationState: 'none',
            selectedAccount: action.payload.accountID,
          })
    case WalletsGen.requestDetailReceived:
      const request = Constants.requestResultToRequest(action.payload.request)
      return request ? state.update('requests', r => r.set(request.id, request)) : state
    case WalletsGen.loadMorePayments:
      return state.paymentCursorMap.get(action.payload.accountID)
        ? state.setIn(['paymentLoadingMoreMap', action.payload.accountID], true)
        : state
    // Saga only actions
    case WalletsGen.didSetAccountAsDefault:
    case WalletsGen.buildPayment:
    case WalletsGen.cancelPayment:
    case WalletsGen.cancelRequest:
    case WalletsGen.createNewAccount:
    case WalletsGen.exportSecretKey:
    case WalletsGen.linkExistingAccount:
    case WalletsGen.loadAssets:
    case WalletsGen.loadPaymentDetail:
    case WalletsGen.loadPayments:
    case WalletsGen.loadDisplayCurrencies:
    case WalletsGen.loadDisplayCurrency:
    case WalletsGen.changeDisplayCurrency:
    case WalletsGen.changeAccountName:
    case WalletsGen.changedAccountName:
    case WalletsGen.deleteAccount:
    case WalletsGen.deletedAccount:
    case WalletsGen.loadAccounts:
    case WalletsGen.setAccountAsDefault:
    case WalletsGen.loadRequestDetail:
    case WalletsGen.refreshPayments:
    case WalletsGen.sendPayment:
    case WalletsGen.sentPayment:
    case WalletsGen.requestPayment:
    case WalletsGen.requestedPayment:
    case WalletsGen.abandonPayment:
      return state
    default:
      /*::
      declare var ifFlowErrorsHereItsCauseYouDidntHandleAllActionTypesAbove: (action: empty) => any
      ifFlowErrorsHereItsCauseYouDidntHandleAllActionTypesAbove(action);
      */
      return state
  }
}<|MERGE_RESOLUTION|>--- conflicted
+++ resolved
@@ -32,21 +32,12 @@
         Constants.updatePaymentMap(payments, [action.payload.payment])
       )
     case WalletsGen.paymentsReceived:
-<<<<<<< HEAD
       return state
         .updateIn(['paymentsMap', action.payload.accountID], (paymentsMap = I.Map()) =>
-          Constants.updatePaymentMap(paymentsMap, action.payload.payments)
-        )
-        .updateIn(['pendingMap', action.payload.accountID], (pendingMap = I.Map()) =>
-          Constants.updatePaymentMap(pendingMap, action.payload.pending, true)
+          Constants.updatePaymentMap(paymentsMap, [...action.payload.payments, ...action.payload.pending])
         )
         .setIn(['paymentCursorMap', action.payload.accountID], action.payload.paymentCursor)
         .setIn(['paymentLoadingMoreMap', action.payload.accountID], false)
-=======
-      return state.updateIn(['paymentsMap', action.payload.accountID], (paymentsMap = I.Map()) =>
-        Constants.updatePaymentMap(paymentsMap, [...action.payload.payments, ...action.payload.pending])
-      )
->>>>>>> ba7c6693
     case WalletsGen.displayCurrenciesReceived:
       return state.set('currencies', I.List(action.payload.currencies))
     case WalletsGen.displayCurrencyReceived:
@@ -72,7 +63,6 @@
       return newState
         .deleteIn(['paymentCursorMap', state.selectedAccount])
         .deleteIn(['paymentsMap', state.selectedAccount])
-        .deleteIn(['pendingMap', state.selectedAccount])
     }
     case WalletsGen.setBuildingAmount:
       const {amount} = action.payload
