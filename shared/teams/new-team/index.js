--- conflicted
+++ resolved
@@ -7,8 +7,6 @@
 
 import type {Props} from './'
 
-<<<<<<< HEAD
-=======
 // This logic is copied from go/protocol/keybase1/extras.go.
 
 const headerText = (errorText: string, name: string): string => {
@@ -27,7 +25,6 @@
   return "For security reasons, team names are unique and can't be changed, so choose carefully."
 }
 
->>>>>>> 9714c898
 const Contents = ({errorText, name, onNameChange, onSubmit, pending}: Props) => (
   <ScrollView>
     <Box style={globalStyles.flexBoxColumn}>
